--- conflicted
+++ resolved
@@ -1,168 +1,150 @@
-﻿// Describes the possible ways a single type could be declared. Operates as a union type over
-// either a single type (the standard case), or a list of types. The list of types is appropriate 
-// for when the type is generic and has multiple constraints, then each element in the list will
-// be one of the contraints.
-
-namespace DotNetFrontEnd
-{
-  using System;
-  using System.Collections.Generic;
-  using System.Linq;
-  using System.Text;
-  using System.Collections.ObjectModel;
-  using System.Diagnostics;
-  using System.Diagnostics.Contracts;
-  using DotNetFrontEnd.Contracts;
-
-  public class DNFETypeDeclaration
-  {
-    /// <summary>
-    /// Single type of the declaration
-    /// </summary>
-    private readonly Type type;
-
-    /// <summary>
-    /// The List of types for the delcaration
-    /// </summary>
-    private readonly List<Type> list;
-
-    /// <summary>
-    /// The possible formats this declaration type could take on.
-    /// </summary>
-    public enum DeclarationType { SingleClass, ListOfClasses }
-
-    /// <summary>
-    /// Internal record for what type of declaration this is
-    /// </summary>
-    private readonly DeclarationType declarationType;
-
-    [ContractInvariantMethod]
-    private void ObjectInvariant()
-    {
-        Contract.Invariant((declarationType == DeclarationType.SingleClass).Implies(type != null));
-        Contract.Invariant((declarationType == DeclarationType.ListOfClasses).Implies(list != null));
-        
-        Contract.Invariant(list == null || type == null);
-        Contract.Invariant(list != null || type != null);
-    }
-
-    /// <summary>
-    /// Create a new type delcaration holding a single type
-    /// </summary>
-    /// <param name="t">The single type to declare</param>
-    public DNFETypeDeclaration(Type type)
-    {
-<<<<<<< HEAD
-      if (t == null)
-      {
-         throw new ArgumentNullException("t", "Null type argument provided for DNFETypeDeclaration");
-      }
-      this.type = t;
-=======
-      Contract.Requires(type != null);
-      Contract.Ensures(this.type == type);
-      Contract.Ensures(this.declarationType == DeclarationType.SingleClass);
-      this.type = type;
->>>>>>> 343e03ef
-      this.declarationType = DeclarationType.SingleClass;
-    }
-
-    /// <summary>
-    /// Create a new type declaration for a given list of types
-    /// </summary>
-    /// <param name="list">The list of types for the type declaration</param>
-    public DNFETypeDeclaration(Collection<Type> list)
-    {
-      Contract.Requires(list != null);
-      Contract.Requires(list.Count > 0);
-      Contract.Requires(Contract.ForAll<Type>(list, t => t != null));
-      Contract.Ensures(this.list.Equals(list));
-      Contract.Ensures(this.GetDeclarationType == DeclarationType.ListOfClasses);
-
-      this.list = new List<Type>(list.Count);
-      this.list.AddRange(list);
-      this.declarationType = DeclarationType.ListOfClasses;
-    }
-<<<<<<< HEAD
-        
-=======
-
-    /// <summary>
-    /// Get the format of this delcaration
-    /// </summary>
-    /// <returns>The declaration type enum value corresponding to the type of declaration this
-    /// declaration type was created with.</returns>
-    public DeclarationType GetDeclarationType
-    {
-      get
-      {
-        Contract.Ensures(Contract.Result<DeclarationType>() == this.declarationType);
-        return this.declarationType;
-      }
-    }
-    
->>>>>>> 343e03ef
-    /// <summary>
-    /// Get the single type for this declaration.
-    /// </summary>
-    /// <returns>The single type this declaration describes</returns>
-    /// <exception cref="InvalidOperationException">When this declaration was not created
-    /// with a single class.</exception>
-    public Type GetSingleType
-    {
-      get
-      {
-        Contract.Requires(GetDeclarationType == DeclarationType.SingleClass);
-        Contract.Ensures(Contract.Result<Type>() != null);
-        return this.type;
-      }
-    }
-
-    /// <summary>
-    /// Get the list of types for this declaration.
-    /// </summary>
-    /// <returns>The list of types this delcaration describes</returns>
-    /// <exception cref="InvalidOperationException">Occurs when this declaration
-    /// was not created with a list of classes.</exception>
-    public Collection<Type> GetListOfTypes
-    {
-      get
-      {
-        Contract.Requires(GetDeclarationType == DeclarationType.ListOfClasses);
-        Contract.Ensures(Contract.Result<Collection<Type>>() != null);
-        Contract.Ensures(Contract.Result<Collection<Type>>().Equals(this.list));
-
-        List<Type> resultList = new List<Type>(this.list.Count);
-        list.ForEach(x => resultList.Add(x));
-        return new Collection<Type>(resultList);
-      }
-    }
-
-    /// <summary>
-    /// Get a list of all types described by this declaration.
-    /// </summary>
-    /// <returns>A list containing the single type if this declaration was created with a single
-    /// type, or else the list of types if this declaration was created with such a list.</returns>
-    /// <exception cref="InvalidOperationException">Occurs when the declaration was created
-    /// with a method other than single type or list.</exception>
-    public Collection<Type> GetAllTypes
-    {
-      get
-      {
-        Contract.Ensures(Contract.Result<Collection<Type>>() != null);
-        Contract.Ensures(Contract.ForAll(Contract.Result<Collection<Type>>(), t => t != null));
-
-        List<Type> resultList = new List<Type>();
-        if (this.declarationType == DeclarationType.ListOfClasses)
-        {
-          resultList.AddRange(this.list);
-        }
-        else if (this.declarationType == DeclarationType.SingleClass)
-        {
-          resultList.Add(this.type);
-        }
-        return new Collection<Type>(resultList);
-      }
-    }
-  }
-}
+﻿// Describes the possible ways a single type could be declared. Operates as a union type over
+// either a single type (the standard case), or a list of types. The list of types is appropriate 
+// for when the type is generic and has multiple constraints, then each element in the list will
+// be one of the contraints.
+
+namespace DotNetFrontEnd
+{
+  using System;
+  using System.Collections.Generic;
+  using System.Linq;
+  using System.Text;
+  using System.Collections.ObjectModel;
+  using System.Diagnostics;
+  using System.Diagnostics.Contracts;
+  using DotNetFrontEnd.Contracts;
+
+  public class DNFETypeDeclaration
+  {
+    /// <summary>
+    /// Single type of the declaration
+    /// </summary>
+    private readonly Type type;
+
+    /// <summary>
+    /// The List of types for the delcaration
+    /// </summary>
+    private readonly List<Type> list;
+
+    /// <summary>
+    /// The possible formats this declaration type could take on.
+    /// </summary>
+    public enum DeclarationType { SingleClass, ListOfClasses }
+
+    /// <summary>
+    /// Internal record for what type of declaration this is
+    /// </summary>
+    private readonly DeclarationType declarationType;
+
+    [ContractInvariantMethod]
+    private void ObjectInvariant()
+    {
+        Contract.Invariant((declarationType == DeclarationType.SingleClass).Implies(type != null));
+        Contract.Invariant((declarationType == DeclarationType.ListOfClasses).Implies(list != null));
+        
+        Contract.Invariant(list == null || type == null);
+        Contract.Invariant(list != null || type != null);
+    }
+
+    /// <summary>
+    /// Create a new type delcaration holding a single type
+    /// </summary>
+    /// <param name="t">The single type to declare</param>
+    public DNFETypeDeclaration(Type type)
+    {
+      Contract.Requires(type != null);
+      Contract.Ensures(this.type == type);
+      Contract.Ensures(this.declarationType == DeclarationType.SingleClass);
+      this.type = type;
+      this.declarationType = DeclarationType.SingleClass;
+    }
+
+    /// <summary>
+    /// Create a new type declaration for a given list of types
+    /// </summary>
+    /// <param name="list">The list of types for the type declaration</param>
+    public DNFETypeDeclaration(Collection<Type> list)
+    {
+      Contract.Requires(list != null);
+      Contract.Requires(list.Count > 0);
+      Contract.Requires(Contract.ForAll<Type>(list, t => t != null));
+      Contract.Ensures(this.list.Equals(list));
+      Contract.Ensures(this.GetDeclarationType == DeclarationType.ListOfClasses);
+
+      this.list = new List<Type>(list.Count);
+      this.list.AddRange(list);
+      this.declarationType = DeclarationType.ListOfClasses;
+    }
+
+    public DeclarationType GetDeclarationType
+    {
+      get
+      {
+        return declarationType;
+      }
+    }
+
+    /// <summary>
+    /// Get the single type for this declaration.
+    /// </summary>
+    /// <returns>The single type this declaration describes</returns>
+    /// <exception cref="InvalidOperationException">When this declaration was not created
+    /// with a single class.</exception>
+    public Type GetSingleType
+    {
+      get
+      {
+        Contract.Requires(GetDeclarationType == DeclarationType.SingleClass);
+        Contract.Ensures(Contract.Result<Type>() != null);
+        return this.type;
+      }
+    }
+
+    /// <summary>
+    /// Get the list of types for this declaration.
+    /// </summary>
+    /// <returns>The list of types this delcaration describes</returns>
+    /// <exception cref="InvalidOperationException">Occurs when this declaration
+    /// was not created with a list of classes.</exception>
+    public Collection<Type> GetListOfTypes
+    {
+      get
+      {
+        Contract.Requires(GetDeclarationType == DeclarationType.ListOfClasses);
+        Contract.Ensures(Contract.Result<Collection<Type>>() != null);
+        Contract.Ensures(Contract.Result<Collection<Type>>().Equals(this.list));
+
+        List<Type> resultList = new List<Type>(this.list.Count);
+        list.ForEach(x => resultList.Add(x));
+        return new Collection<Type>(resultList);
+      }
+    }
+
+    /// <summary>
+    /// Get a list of all types described by this declaration.
+    /// </summary>
+    /// <returns>A list containing the single type if this declaration was created with a single
+    /// type, or else the list of types if this declaration was created with such a list.</returns>
+    /// <exception cref="InvalidOperationException">Occurs when the declaration was created
+    /// with a method other than single type or list.</exception>
+    public Collection<Type> GetAllTypes
+    {
+      get
+      {
+        Contract.Ensures(Contract.Result<Collection<Type>>() != null);
+        Contract.Ensures(Contract.ForAll(Contract.Result<Collection<Type>>(), t => t != null));
+
+        List<Type> resultList = new List<Type>();
+        if (this.declarationType == DeclarationType.ListOfClasses)
+        {
+          resultList.AddRange(this.list);
+        }
+        else if (this.declarationType == DeclarationType.SingleClass)
+        {
+          resultList.Add(this.type);
+        }
+        return new Collection<Type>(resultList);
+      }
+    }
+  }
+}