﻿// VariableVisitor defines the methods used to inspect variables at runtime. Calls to this class 
// are inserted by the profiler, and are inserted for each variable in the source progaram.
// The visitor receives an object name, value, and type, and prints this
// information to the datatrace file. The object's fields are visited recursively.

// The following steps should be performed by the IL Rewriting Library to use VariableVisitor:
// 1) The name of the variable is pushed on the stack.
// 2) The variable value is pushed on the stack.
// 3) The assembly-qualified name of the variable is pushed on the stack.
// 4) The call to VisitVarible is added to the method's IL. It wil consume all variable and push
//    nothing back onto the stack.

// We use assembly-qualified name because it is easy to load a string into the IL stack.
// It would be more semantically meaningful to use System.Type but that would require being
// able to push the proper reference onto the stack from the ILRewriter, and there's no good way
// to do this. The TypeManager is responsible for resolving the assembly-qualified name to a .NET
// type.

using System;
using System.Collections;
using System.Collections.Generic;
using System.Globalization;
using System.IO;
using System.Linq;
using System.Reflection;
using System.Runtime.CompilerServices;
using System.Runtime.Serialization;
using System.Runtime.Serialization.Formatters.Binary;
using System.Text;
using System.Threading;

namespace DotNetFrontEnd
{
  /// <summary>
  /// The possible flags we may want to specify for a variable
  /// </summary>
  [Flags]
  internal enum VariableModifiers
  {
    none = 1,
    /*
    // TODO(#11): Implement programatic program point recognition, until then a flag is used
    // as the name, and the program point is the value
    // Any value will be ignored, only the name will be printed
    program_point = none << 1,
    // The argument contains a string that will be sanitized, then printed
    string_to_print = program_point << 1,
     */
    to_string = none << 1,
    classname = to_string << 1,
    nonsensical = classname << 1,
  }

  /// <summary>
  /// The variable visitor, calls to VariableVisitor's VisitVariable() are inserted into the 
  /// program's IL. Each object is visited, its fields and/or elements are printed to the datatrace 
  /// file. This class is never instantiated, it is called statically by the program to be profiled 
  /// as it runs. Its arguments are set by the ProfilerLauncher driving the front-end.
  /// </summary>
  public static class VariableVisitor
  {
    #region Constants

    /// <summary>
    /// Name of the variable visitor's class. The ILRewriter needs this as a string to determine
    /// which Type to use for the instrumentation calls.
    /// </summary>
    public static readonly string VariableVisitorClassName = "VariableVisitor";

    /// <summary>
    /// If we are saving the instrumented program then we need to save the args supplied to the 
    /// DotNetFrontEnd, this extension will be added onto the end of the saved program path.
    /// </summary>
    public static readonly string SavedArgsExtension = ".args";

    /// <summary>
    /// When we save the program we need to save the type manager used for it, this extension will 
    /// be added onto the end of the saved program path.
    /// </summary>
    public static readonly string SavedTypeManagerExtension = ".tm";

    /// <summary>
    /// Name of the function to be inserted into the IL to acquire a lock on the writer.
    /// </summary>
    public static readonly string AcquireWriterLockFunctionName = "AcquireLock";

    /// <summary>
    /// Name of the function to be inserted into the IL to relase the lock on the writer.
    /// </summary>
    public static readonly string ReleaseWriterLockFunctionName = "ReleaseLock";

    /// <summary>
    /// The name of the standard instrumentation method in VariableVisitor.cs, this is the method
    /// which will be called from the added instrumentation calls
    /// </summary>
    public static readonly string InstrumentationMethodName = "VisitVariable";

    /// <summary>
    /// The name of the static instrumentation method in VaraibleVisitor.cs. This is the method
    /// which will be caleed when only the static fields of a variable should be visited.
    /// </summary>
    public static readonly string StaticInstrumentationMethodName = "PerformStaticInstrumentation";

    /// <summary>
    /// The name of the special instrumentation method in VariableVisitor.cs that has parameter 
    /// order with the value of the variable before the name of the variable
    /// </summary>
    public static readonly string ValueFirstInstrumentationMethodName = "ValueFirstVisitVariable";

    /// <summary>
    /// The name of the special instrumentation method in VariableVisitor.cs that prints variables 
    /// of exception type
    /// </summary>
    public static readonly string ExceptionInstrumentationMethodName = "VisitException";

    /// <summary>
    /// The name of the method to print the a program point
    /// </summary>
    public static readonly string WriteProgramPointMethodName = "WriteProgramPoint";

    /// <summary>
    /// The name of the method to set an invocation nonce
    /// </summary>
    public static readonly string InvocationNonceSetterMethodName = "SetInvocationNonce";

    /// <summary>
    /// Name of the method to print the invocation nonce
    /// </summary>
    public static readonly string WriteInvocationNonceMethodName = "WriteInvocationNonce";

    /// <summary>
    /// The name of the method that executes the method call it's given
    /// </summary>
    public static readonly string ExecutePureMethodCallMethodName = "ExecutePureMethodCall";

    /// <summary>
    /// Name of the method to suppress any output
    /// </summary>
    public static readonly string ShouldSuppressOutputMethodName = "SetOutputSuppression";

    /// <summary>
    /// The name of the exception variable added at the end of every method
    /// </summary>
    private static readonly string ExceptionVariableName = "exception";

    /// <summary>
    /// The type of the exception variable added at the end of every method
    /// </summary>
    private static readonly string ExceptionTypeName = "System.Exception";

    /// <summary>
    /// The value of the nonsensical modified bit
    /// </summary>
    private static readonly int NonsensicalModifiedBit = 2;

    /// <summary>
    /// Modified bit value that is always safe to print
    /// </summary>
    private static readonly int SafeModifiedBit = 1;

    #endregion

    #region Private Fields

    /// <summary>
    /// The args for the reflective visitor. Used statically by decl printer and reflector.
    /// </summary>
    private static FrontEndArgs frontEndArgs;

    /// <summary>
    /// TypeManager used to convert between assembly qualified and .NET types and during reflection
    /// </summary>
    private static TypeManager typeManager = null;

    /// <summary>
    /// Map from program point name to number of times that program point has occurred.
    /// </summary>
    private static Dictionary<String, int> occurenceCounts;

    /// <summary>
    /// Whether output for the program point currently being visited should be suppressed. Used in 
    /// sample-start. Must be set when each time a function in the source program is called,
    /// e.g. in WriteProgramPoint
    /// </summary>
    private static bool shouldSuppressOutput = false;

    /// <summary>
    /// The current nonce counter
    /// </summary>
    private static int globalNonce = 0;

    /// <summary>
    /// Lock to ensure that no more than one thread is writing at a time
    /// </summary>
    private static object WriterLock = new object();

    /// <summary>
    /// Collection of static fields that have been visited during this program point
    /// </summary>
    private static HashSet<string> staticFieldsVisitedForCurrentProgramPoint = new HashSet<string>();

    /// <summary>
    /// Collection of varibles that have been visited during the current prorgram point
    /// </summary>
    private static HashSet<string> variablesVisitedForCurrentProgramPoint = new HashSet<string>();

    #endregion

    /// <summary>
    /// Set the canoncical representation for refArgs. Allows decl printer and reflective visitor
    /// to reference the given args. Once this method is called the refArgs can't be changed.
    /// </summary>
    /// <exception cref="NotSupportedException">Thrown during an attempt to set args after they 
    /// have already been set.</exception>
    /// <param name="reflectionArgs">The reflection args to set.</param>
    public static void SetReflectionArgs(FrontEndArgs reflectionArgs)
    {
      if (frontEndArgs == null)
      {
        frontEndArgs = reflectionArgs;
      }
      else
      {
        throw new NotSupportedException("Attempt to set arguments on the reflector twice.");
      }

      if (frontEndArgs.SampleStart != FrontEndArgs.NoSampleStart)
      {
        occurenceCounts = new Dictionary<string, int>();
      }
    }

    /// <summary>
    /// Set the type manager for refArgs. Once this method is called the typeManager reference
    /// can't be changed.
    /// </summary>
    /// <exception cref="NotSupportedException">Thrown during an attempt to set the type manager
    /// after it has already been set.</exception>
    /// <param name="typeManager">The TypeManager to use for reflective visiting.</param>
    public static void SetTypeManager(TypeManager typeManager)
    {
      if (VariableVisitor.typeManager == null)
      {
        VariableVisitor.typeManager = typeManager;
      }
      else
      {
        throw new NotSupportedException("Attempt to set type manager on the reflector twice.");
      }
    }

    #region Methods to be called from program to be profiled

    /// <summary>
    /// Special version of VisitVariable with different parameter ordering for convenient calling 
    /// convention compatability.
    /// </summary>
    /// <param name="variable">The object</param>
    /// <param name="name">The name of the variable</param>
    /// <param name="typeName">Description of the type</param>
    public static void ValueFirstVisitVariable(object variable, string name, string typeName)
    {
      // Make the traditional call, rearrange the variables.
      DoVisit(variable, name, typeName);
    }

    /// <summary>
    /// Open the file writer if necessary, then print out the given variable.
    /// </summary>
    /// <param name="name">The name of the variable</param>
    /// <param name="variable">The value of a variable</param>
    /// <param name="declaredType">The declared type of the variable</param>
    public static void VisitVariable(string name, object variable, string typeName)
    {
      // Make the traditional call, nothing special
      DoVisit(variable, name, typeName);
    }

    /// <summary>
    /// Visit all the static variables of the given type.
    /// </summary>
    /// <param name="typeName">Assembly-qualified name of the type to visit.</param>
    public static void PerformStaticInstrumentation(string typeName)
    {
      TextWriter writer = InitializeWriter();
      try
      {
        DNFETypeDeclaration typeDecl = typeManager.ConvertAssemblyQualifiedNameToType(typeName);
        if (typeDecl == null)
        {
          throw new ArgumentException("VariableVistor received invalid type name for static" +
            " instrumentation.", "typeName");
        }

        int depth = 0;
        foreach (Type type in typeDecl.GetAllTypes())
        {
          foreach (FieldInfo staticField in
           type.GetFields(frontEndArgs.GetStaticAccessOptionsForFieldInspection(type)))
          {
            if (!typeManager.ShouldIgnoreField(type, staticField.Name))
            {
              string staticFieldName = type.Name + "." + staticField.Name;
              try
              {
                if (!staticFieldsVisitedForCurrentProgramPoint.Contains(staticFieldName))
                {
                  staticFieldsVisitedForCurrentProgramPoint.Add(staticFieldName);
                  ReflectiveVisit(staticFieldName, staticField.GetValue(null),
                        staticField.FieldType, writer, staticFieldName.Count(c => c == '.'));
                }
              }
              catch (ArgumentException)
              {
                Console.Error.WriteLine(" Name: " + staticFieldName + " Type: " + type + " Field Name: "
                    + staticField.Name + " Field Type: " + staticField.FieldType);
                // The field is declared in the decls so Daikon still needs a value, 
                ReflectiveVisit(staticFieldName + "." + staticField.Name, null,
                    staticField.FieldType, writer, depth + 1, VariableModifiers.nonsensical);
              }
<<<<<<< HEAD
=======
            }
            catch (ArgumentException)
            {
              Console.Error.WriteLine(" Name: " + staticFieldName + " Type: " + type + " Field Name: "
                  + field.Name + " Field Type: " + field.FieldType);
            // The field is declared in the decls so Daikon still needs a value. 
              ReflectiveVisit(staticFieldName + "." + field.Name, null,
                  field.FieldType, writer, depth + 1, VariableModifiers.nonsensical);
>>>>>>> 9778eb14
            }
          }
        }
      }
      catch (Exception ex)
      {
        throw new VariableVisitorException(ex);
      }
      finally
      {
        // Close the writer so it can be used elsewhere
        writer.Close();
      }
    }

    /// <summary>
    /// Perform DoVisit, except where the exception is null.
    /// Null exceptions should actually be treated as non-sensical.
    /// </summary>
    /// <param name="exception">An exception to reflectively visit</param>
    public static void VisitException(object exception)
    {
      // If the exception is null we actually want to print it as non-sensical.
      VariableModifiers flags = (exception == null ? VariableModifiers.nonsensical :
          VariableModifiers.none);
      // Make the traditional call, possibly add the nonsensicalElements flag.
      // Also, downcast everything to System.Object so we call GetType().
      // TODO(#15): Allow more inspection of exceptions
      DoVisit(exception, ExceptionVariableName, ExceptionTypeName, flags);
    }

    /// <summary>
    /// Acquire the lock on the writer.
    /// </summary>
    public static void AcquireLock()
    {
      Monitor.Enter(WriterLock);
    }

    /// <summary>
    /// Relase the lock on the writer.
    /// </summary>
    public static void ReleaseLock()
    {
      Monitor.Exit(WriterLock);
    }

    /// <summary>
    /// Sets whether output should be suppressed
    /// </summary>
    /// <param name="shouldSuppress">True to not print any output during program execution,
    /// false for normal behavior</param>
    public static void SetOutputSuppression(bool shouldSuppress)
    {
      shouldSuppressOutput = shouldSuppress;
    }

    /// <summary>
    /// Set the invocation nonce for this method by storing it in an appropriate local var
    /// </summary>
    /// <returns>The invocation nonce for the method</returns>
    [MethodImpl(MethodImplOptions.Synchronized)]
    public static int SetInvocationNonce(string programPointName)
    {
      return globalNonce++;
    }

    /// <summary>
    /// Write the invocation nonce for the current method
    /// </summary>
    /// <param name="nonce">Nonce-value to print</param>
    public static void WriteInvocationNonce(int nonce)
    {
      TextWriter writer = InitializeWriter();
      writer.WriteLine("this_invocation_nonce");
      writer.WriteLine(nonce);
      writer.Close();
    }

    /// <summary>
    /// Write the given program point, sanitizing the name if necessary
    /// </summary>
    /// <param name="programPointName">Name of program point to print</param>
    /// <param name="label">Label used to differentiate the specific program point from other with 
    /// the same name.</param>
    [MethodImpl(MethodImplOptions.Synchronized)]
    public static void WriteProgramPoint(string programPointName, string label)
    {
      staticFieldsVisitedForCurrentProgramPoint.Clear();
      variablesVisitedForCurrentProgramPoint.Clear();

      if (frontEndArgs == null)
      {
        // Front end args are null because the program was saved and then loaded. The args have
        // been saved to disk, so load them now.
        LoadFrontEndArgsAndTypeManagerFromDisk();
      }
      if (frontEndArgs.SampleStart != FrontEndArgs.NoSampleStart)
      {
        int oldOccurrences;
        occurenceCounts.TryGetValue(programPointName, out oldOccurrences);
        if (oldOccurrences > 0)
        {
          // If we've seen less than SampleStart print all.
          // After we've seen the first SampleStart print 10%.
          // For each subsequent SampleStart decrease printing by a factor of 10.
          // TODO(#40): Optimize this computation.
          shouldSuppressOutput = oldOccurrences % (int)Math.Pow(10,
            (oldOccurrences / frontEndArgs.SampleStart)) != 0;
        }
        occurenceCounts[programPointName] = oldOccurrences + 1;
      }
      TextWriter writer = InitializeWriter();
      if (programPointName == null)
      {
        throw new ArgumentNullException("programPointName");
      }
      writer.WriteLine();
      programPointName = DeclarationPrinter.SanitizeProgramPointName(programPointName) +
          (String.IsNullOrEmpty(label) ? String.Empty : label);
      writer.WriteLine(programPointName);
      writer.Close();
    }

    /// <summary>
    /// Execute the given pure method call on the given object
    /// </summary>
    /// <param name="obj">Object to execute the pure method call on</param>
    /// <param name="methodKey">Key for the method to lookup to execute</param>
    /// <returns>The result of the exeuction</returns>
    public static object ExecutePureMethodCall(object obj, int methodKey)
    {
      // Pure methods have no parameters
      MethodInfo method = typeManager.GetPureMethodValue(methodKey);
      if (obj != null)
      {
        Type extractedType = obj.GetType();
        if (extractedType != null)
        {
          method = extractedType.GetMethod(method.Name);
          //  return method.Invoke(
          //     Convert.ChangeType(obj, obj.GetType()), null);
        }
      }
      return method.Invoke(
          obj, null);
    }

    #endregion

    /// <summary>
    /// Common visit function, called by all public interfaces to VariableVisitor.
    /// </summary>
    /// <param name="variable">Variable to visit</param>
    /// <param name="name">Name of the function as specified by the user, or by the object's 
    /// path</param>
    /// <param name="typeName">Assembly-qualified name of the object's type as a string</param>
    /// <param name="flags">Flags providing additional information about the variable.</param>
    [MethodImpl(MethodImplOptions.Synchronized)]
    private static void DoVisit(object variable, string name, string typeName,
        VariableModifiers flags = VariableModifiers.none)
    {
      // TODO(#15): Can we pull any fields from exceptions?
      // Exceptions shouldn't be recursed any further down than the 
      // variable itself, because we only know that they are an exception.
      TextWriter writer = InitializeWriter();
      DNFETypeDeclaration typeDecl = typeManager.ConvertAssemblyQualifiedNameToType(typeName);

      try
      {
        foreach (Type type in typeDecl.GetAllTypes())
        {
          if (type == null)
          {
            writer.WriteLine(name);
            writer.WriteLine("nonsensical");
            writer.WriteLine(2);
            return;
          }

          int depth = 0;
          ReflectiveVisit(name, variable, type, writer, depth, flags);
        }
      }
      //catch (Exception ex)
      //{
      //  throw new VariableVisitorException(ex);
      //}
      finally
      {
        // Close the writer so it can be used elsewhere
        writer.Close();
      }
    }

    /// <summary>
    /// Get a datatrace writer. Caller is responsible for closing if necessary.
    /// Warning suppressed because caller takes responsibility for disposing.
    /// </summary>
    [System.Diagnostics.CodeAnalysis.SuppressMessage("Microsoft.Reliability",
        "CA2000:Dispose objects before losing scope")]
    private static TextWriter InitializeWriter()
    {
      if (shouldSuppressOutput)
      {
        return TextWriter.Null;
      }

      TextWriter writer;
      // Append to the file since we are writing one object at a time
      if (frontEndArgs.PrintOutput)
      {
        writer = System.Console.Out;
      }
      else
      {
        writer = new StreamWriter(frontEndArgs.OutputLocation, true);
      }

      if (frontEndArgs.ForceUnixNewLine)
      {
        // Force UNIX new-line convention
        writer.NewLine = "\n";
      }

      return writer;
    }

    /// <summary>
    /// If the instrumented program was started from disk then we need to populate the type manager
    /// and front end args objects with their stored values.
    /// </summary>
    /// We do dispose it.
    [System.Diagnostics.CodeAnalysis.SuppressMessage("Microsoft.Reliability",
        "CA2000:Dispose objects before losing scope")]
    private static void LoadFrontEndArgsAndTypeManagerFromDisk()
    {
      Stream stream = null;
      try
      {
        // First load the front end args.
        stream = new FileStream(System.Reflection.Assembly.GetExecutingAssembly().Location +
              SavedArgsExtension,
            FileMode.Open,
            FileAccess.Read,
            FileShare.Read);
        IFormatter formatter = new BinaryFormatter();
        frontEndArgs = (FrontEndArgs)formatter.Deserialize(stream);

        // Now load the type manager.
        stream = new FileStream(System.Reflection.Assembly.GetExecutingAssembly().Location +
              SavedTypeManagerExtension,
            FileMode.Open,
            FileAccess.Read,
            FileShare.Read);
        typeManager = (TypeManager)formatter.Deserialize(stream);
      }
      finally
      {
        if (stream != null) { stream.Dispose(); }
      }
    }

    #region Reflective Visitor and helper methods

    /// <summary>
    /// Print the 3 line (name, value, mod bit) triple for the given variable and all its 
    /// children.
    /// </summary>
    /// <param name="name">Name of the variable to print</param>
    /// <param name="obj">The variable to print</param>
    /// <param name="type">The declared type of the variable</param>
    /// <param name="writer">The writer to use to print</param>
    /// <param name="depth">The current call depth</param>
    /// <param name="flags">Flags indicating special printing</param>
    private static void ReflectiveVisit(string name, object obj, Type type,
        TextWriter writer, int depth, VariableModifiers flags = VariableModifiers.none)
    {
      if (variablesVisitedForCurrentProgramPoint.Contains(name))
      {
        return;
      }
      else
      {
        variablesVisitedForCurrentProgramPoint.Add(name);
      }

      if (depth > frontEndArgs.MaxNestingDepth ||
          !frontEndArgs.ShouldPrintVariable(name))
      {
        return;
      }

      // Don't visit the fields of variables with certain flags.
      bool simplePrint = flags.HasFlag(VariableModifiers.to_string) ||
          flags.HasFlag(VariableModifiers.classname);

      // Print variable's name.
      writer.WriteLine(name);

      // Print variable's value.
      writer.WriteLine(GetVariableValue(obj, type, flags));

      // Print variable's modified bit.
      // Stub implementation, always print safe value.
      if (flags.HasFlag(VariableModifiers.nonsensical))
      {
        writer.WriteLine(NonsensicalModifiedBit);
      }
      else
      {
        writer.WriteLine(SafeModifiedBit);
      }

      // Print the varible's children.
      if (simplePrint)
      {
<<<<<<< HEAD
        return;
      }
      if (typeManager.IsListImplementer(type))
      {
        ProcessVariableAsList(name, obj, type, writer, depth);
      }
      else if (typeManager.IsFSharpListImplementer(type))
      {
        object[] result = TypeManager.ConvertFSharpListToCSharpArray(obj);

        ProcessVariableAsList(name, result, result.GetType(), writer, depth);
      }
      else if (typeManager.IsSet(type))
      {
        IEnumerable set = (IEnumerable)obj;
        // A set can have only one generic argument -- the element type
        Type setElementType = type.GetGenericArguments()[0];
        // We don't statically know the element type or array length so create a temprorary list
        // that can take objects of any type and have any length. Then create an array of the
        // proper length and type and hand that off.
        IList result = new ArrayList();
        foreach (var item in set)
        {
          result.Add(item);
=======
        if (typeManager.IsListImplementer(type))
        {
          ProcessVariableAsList(name, obj, type, writer, depth);
        }
        else if (typeManager.IsFSharpListImplementer(type))
        {
          object[] result = null;
          if (obj != null)
          {
            result = TypeManager.ConvertFSharpListToCSharpArray(obj);
          }

          ProcessVariableAsList(name, result, result.GetType(), writer, depth);
        }
        else if (typeManager.IsSet(type) || typeManager.IsFSharpSet(type))
        {
          IEnumerable set = (IEnumerable)obj;
          // A set can have only one generic argument -- the element type
          Type setElementType = type.GetGenericArguments()[0];
          // We don't statically know the element type or array length so create a temprorary list
          // that can take objects of any type and have any length. Then create an array of the
          // proper length and type and hand that off.
          IList result = new ArrayList();
          if (set != null)
          {
            foreach (var item in set)
            {
              result.Add(item);
            }
          }
          Array convertedList = Array.CreateInstance(setElementType, result.Count);
          result.CopyTo(convertedList, 0);
          ProcessVariableAsList(name, convertedList, convertedList.GetType(), writer, depth);
>>>>>>> 9778eb14
        }
        Array convertedList = Array.CreateInstance(setElementType, result.Count);
        result.CopyTo(convertedList, 0);
        ProcessVariableAsList(name, convertedList, convertedList.GetType(), writer, depth);
      }
      else if (frontEndArgs.LinkedLists && typeManager.IsLinkedListImplementer(type))
      {
        FieldInfo linkedListField = TypeManager.FindLinkedListField(type);
        // Synthetic list of the sequence of linked list values
        IList<object> expandedList = new List<object>();
        Object curr = obj;
        while (curr != null)
        {
<<<<<<< HEAD
          expandedList.Add(curr);
          curr = GetFieldValue(curr, linkedListField, linkedListField.Name);
=======
          FieldInfo linkedListField = TypeManager.FindLinkedListField(type);
          // Synthetic list of the sequence of linked list values
          IList<object> expandedList = new List<object>();
          Object curr = obj;
          while (curr != null)
          {
            expandedList.Add(curr);
            curr = GetFieldValue(curr, linkedListField, linkedListField.Name);
          }
          ProcessVariableAsList(name + "." + linkedListField.Name, expandedList,  type, writer, 
              depth);
        }
        else if (typeManager.IsMap(type))
        {
          List<DictionaryEntry> entries = new List<DictionaryEntry>();
          // TODO(#54) : Implement
          IDictionary dict = (IDictionary)obj;
          foreach (DictionaryEntry entry in dict)
          {
            entries.Add(entry);
          }
          ProcessVariableAsList(name, entries, entries.GetType(), writer, depth);
>>>>>>> 9778eb14
        }
        ListReflectiveVisit(name + "." + linkedListField.Name + "[..]", (IList)expandedList,
            type, writer, depth);
      }
      else
      {
        VariableModifiers fieldFlags = VariableModifiers.none;
        if (obj == null)
        {
          fieldFlags |= VariableModifiers.nonsensical;
        }

        foreach (FieldInfo field in
            type.GetFields(frontEndArgs.GetInstanceAccessOptionsForFieldInspection(type)))
        {
          try
          {
            if (!typeManager.ShouldIgnoreField(type, field.Name))
            {
              ReflectiveVisit(name + "." + field.Name, GetFieldValue(obj, field, field.Name),
                  field.FieldType, writer, depth + 1, fieldFlags);
            }
<<<<<<< HEAD
=======
            catch (ArgumentException)
            {
              Console.Error.WriteLine(" Name: " + name + " Type: " + type + " Field Name: "
                  + field.Name + " Field Type: " + field.FieldType);
              // The field is declared in the decls so Daikon still needs a value.
              ReflectiveVisit(name + "." + field.Name, null,
                  field.FieldType, writer, depth + 1, fieldFlags | VariableModifiers.nonsensical);
            }
>>>>>>> 9778eb14
          }
          catch (ArgumentException)
          {
            Console.Error.WriteLine(" Name: " + name + " Type: " + type + " Field Name: "
                + field.Name + " Field Type: " + field.FieldType);
            // The field is declared in the decls so Daikon still needs a value. 
            ReflectiveVisit(name + "." + field.Name, null,
                field.FieldType, writer, depth + 1, fieldFlags | VariableModifiers.nonsensical);
          }
        }
        foreach (FieldInfo staticField in
            type.GetFields(frontEndArgs.GetStaticAccessOptionsForFieldInspection(type)))
        {
          if (!typeManager.ShouldIgnoreField(type, staticField.Name))
          {
            try
            {
              string staticFieldName = type.Name + "." + staticField.Name;
              if (!staticFieldsVisitedForCurrentProgramPoint.Contains(staticFieldName))
              {
                staticFieldsVisitedForCurrentProgramPoint.Add(staticFieldName);
                ReflectiveVisit(staticFieldName, GetFieldValue(obj, staticField, staticField.Name),
                      staticField.FieldType, writer, staticFieldName.Count(c => c == '.'), fieldFlags);
              }
            }
            catch (ArgumentException)
            {
              Console.Error.WriteLine(" Name: " + name + " Type: " + type + " Field Name: "
                  + staticField.Name + " Field Type: " + staticField.FieldType);
              // The field is declared in the decls so Daikon still needs a value, 
              ReflectiveVisit(name + "." + staticField.Name, null,
                  staticField.FieldType, writer, depth + 1, fieldFlags | VariableModifiers.nonsensical);
            }
          }
        }

        if (!type.IsSealed)
        {
          object xType = (obj == null ? null : obj.GetType());
          ReflectiveVisit(name + '.' + DeclarationPrinter.GetTypeMethodCall, xType,
              TypeManager.TypeType, writer, depth + 1,
              (obj == null ? VariableModifiers.nonsensical : VariableModifiers.none) | VariableModifiers.classname);
        }
        if (type == TypeManager.StringType)
        {
          object xString = (obj == null ? null : obj.ToString());
          ReflectiveVisit(name + '.' + DeclarationPrinter.ToStringMethodCall, xString,
              TypeManager.StringType, writer, depth + 1,
              fieldFlags | VariableModifiers.to_string);
        } // Close StringType if
      } // Close non-list inspection
    } // Close ReflectiveVisit()

    /// <summary>
    /// Process the given variable of list type, calling GetType if necessary and visiting 
    /// the children elements.
    /// </summary>
    /// <param name="name">Name of the varible</param>
    /// <param name="obj">List being visited</param>
    /// <param name="type">Type of the list</param>
    /// <param name="writer">Writer to output to</param>
    /// <param name="depth">Depth of the list variable</param>
    private static void ProcessVariableAsList(string name, object obj, Type type,
        TextWriter writer, int depth)
    {
      // Call GetType() on the list if necessary.
      Type elementType = TypeManager.GetListElementType(type);
      if (!elementType.IsSealed)
      {
        ReflectiveVisit(name + "." + DeclarationPrinter.GetTypeMethodCall, type,
            TypeManager.TypeType, writer, depth + 1,
            VariableModifiers.classname);
      }
      // Now visit each element.
      // Element inspection is at the same depth as the list.
      // null lists won't cast but we don't want to throw an exception for that
      if ((obj != null) && !(obj is IList))
      {
        throw new NotSupportedException("Can'type list reflective visit something that isn'type a"
            + " list. This is a bug in the reflector implementation.");
      }
      else
      {
        ListReflectiveVisit(name + "[..]", (IList)obj, elementType, writer, depth);
      }
    }

    /// <summary>
    /// Print the 3 line (name, array, mod bit) triple, traversing list, printing each value,
    /// and the child calls for each value
    /// </summary>
    /// <param name="name">The name of the list to print</param>
    /// <param name="list">The list to print</param>
    /// <param name="elementType">The type of the list's elements</param>
    /// <param name="writer">The writer to write with</param>
    /// <param name="depth">The depth of the current visitaton</param>
    /// <param name="flags">The flags for the list, if any</param>
    /// <param name="nonsensicalElements">If any elements are non-sensical, an array 
    /// indicating which ones are</param>
    private static void ListReflectiveVisit(string name, IList list, Type elementType,
        TextWriter writer, int depth, VariableModifiers flags = VariableModifiers.none,
        bool[] nonsensicalElements = null)
    {
      if (depth > frontEndArgs.MaxNestingDepth ||
          !frontEndArgs.ShouldPrintVariable(name))
      {
        return;
      }

      // We might not know the type, e.g. for non-generic ArrayList
      if (elementType == null)
      {
        elementType = TypeManager.ObjectType;
      }

      // Don't inspect fields on some calls.
      bool simplePrint = flags.HasFlag(VariableModifiers.to_string)
          || flags.HasFlag(VariableModifiers.classname);

      // Write name of the list, which possibly is its path.
      writer.WriteLine(name);

      // If a reference to a list is null the reference is nonsensical.
      if (list == null)
      {
        flags |= VariableModifiers.nonsensical;
        // Write nonsensical
        writer.WriteLine(GetVariableValue(list, elementType, flags));
        // Write the mod bit
        writer.WriteLine(NonsensicalModifiedBit);
      }
      else
      {
        // Write the values of each element in the list, space separated, on a single line in 
        // brackets.
        StringBuilder builder = new StringBuilder();
        builder.Append("[");
        for (int i = 0; i < list.Count; i++)
        {
          VariableModifiers elementFlags = VariableModifiers.none;
          if (nonsensicalElements != null && nonsensicalElements[i])
          {
            elementFlags = VariableModifiers.nonsensical;
          }
          builder.Append(GetVariableValue(list[i], elementType, flags | elementFlags) + " ");
        }

        // Strip off the trailing space before adding the ], only if we ever added a space
        if (builder.Length > 1)
        {
          builder.Remove(builder.Length - 1, 1);
        }
        builder.Append("]");
        writer.WriteLine(builder);

        // Write mod bit. Dummy implementation; always writes safe value.
        writer.WriteLine(SafeModifiedBit);
      }

      if (elementType.IsClass && !simplePrint)
      {
        if (typeManager.IsListImplementer(elementType))
        {
          // Daikon can't handle nested arrays. Just skip silently.
          return;
        }
        else if (typeManager.IsFSharpListImplementer(elementType))
        {
          // Daikon can't handle nested lists. Skip silently.
          return;
        }

        // If the list was null then we can't visit the children, just print nonsensical for them.
        if (list == null)
        {
          VisitNullListChildren(name, elementType, writer, depth);
        }
        else
        {
          if (nonsensicalElements == null)
          {
            nonsensicalElements = new bool[list.Count];
          }
          VisitListChildren(name, list, elementType, writer, depth, nonsensicalElements);
        } // Close non-null branch
      } // Close non-child visit check
    } // Close ListReflectiveVisit()

    /// <summary>
    /// Visit all children of a null list -- printing nonsensical at each step.
    /// </summary>
    /// <param name="name">name of the null array</param>
    /// <param name="elementType">Type of the elements that would be in the list</param>
    /// <param name="writer">Writer to write the results of the visit using to</param>
    /// <param name="depth">Current nesting depth</param>
    private static void VisitNullListChildren(string name, Type elementType,
        TextWriter writer, int depth)
    {
      foreach (FieldInfo elementField in
          elementType.GetFields(frontEndArgs.GetInstanceAccessOptionsForFieldInspection(elementType)))
      {
        ListReflectiveVisit(name + "." + elementField.Name, null,
            elementField.FieldType, writer, depth + 1);
      }
      foreach (FieldInfo elementField in
          elementType.GetFields(frontEndArgs.GetStaticAccessOptionsForFieldInspection(elementType)))
      {
        string staticFieldName = elementType.Name + "." + elementField.Name;
        if (!staticFieldsVisitedForCurrentProgramPoint.Contains(staticFieldName))
        {
          staticFieldsVisitedForCurrentProgramPoint.Add(staticFieldName);
          ListReflectiveVisit(staticFieldName, null, elementField.FieldType, writer,
              staticFieldName.Count(c => c == '.'));
        }
      }

      if (elementType == TypeManager.StringType)
      {
        ListReflectiveVisit(name + "." + DeclarationPrinter.ToStringMethodCall, null,
            TypeManager.StringType, writer, depth + 1, VariableModifiers.to_string);
      }
    }

    /// <summary>
    /// Visit the children of a non-null array, printing the value of each element's children.
    /// </summary>
    /// <param name="list">The list whose children to visit</param>
    /// 
    /// <param name="nonsensicalElements">Indicator of which elements in the list are 
    /// nonsensical</param>
    /// <param name="name">name of the null array</param>
    /// <param name="elementType">Type of the elements that would be in the list</param>
    /// <param name="writer">Writer to write the results of the visit using to</param>
    /// <param name="depth">Current nesting depth</param>
    private static void VisitListChildren(string name, IList list, Type elementType,
        TextWriter writer, int depth, bool[] nonsensicalElements)
    {
      foreach (FieldInfo elementField in
          elementType.GetFields(frontEndArgs.GetInstanceAccessOptionsForFieldInspection(elementType)))
      {
        if (!typeManager.ShouldIgnoreField(elementType, elementField.Name))
        {
          VisitListField(name, list, elementType, writer, depth, nonsensicalElements, elementField);
        }
      }

      // Static fields will have the same value for every element so just visit them once
      foreach (FieldInfo elementField in
          elementType.GetFields(frontEndArgs.GetStaticAccessOptionsForFieldInspection(elementType)))
      {
        if (!typeManager.ShouldIgnoreField(elementType, elementField.Name))
        {
          string staticFieldName = elementType.Name + "." + elementField.Name;
          if (!staticFieldsVisitedForCurrentProgramPoint.Contains(staticFieldName))
          {
            staticFieldsVisitedForCurrentProgramPoint.Add(staticFieldName);
            ReflectiveVisit(staticFieldName, elementField.GetValue(null),
                  elementField.FieldType, writer, staticFieldName.Count(c => c == '.'));
          }
        }
      }

      if (!elementType.IsSealed)
      {
        Type[] typeArray = new Type[list.Count];
        for (int i = 0; i < list.Count; i++)
        {
          if (list[i] == null)
          {
            typeArray[i] = null;
          }
          else
          {
            typeArray[i] = list[i].GetType();
          }
          nonsensicalElements[i] = list[i] == null;
        }
        ListReflectiveVisit(name + "." + DeclarationPrinter.GetTypeMethodCall, typeArray,
            TypeManager.TypeType, writer, depth + 1, VariableModifiers.classname,
            nonsensicalElements: nonsensicalElements);
      }

      if (elementType == TypeManager.StringType)
      {
        string[] stringArray = new string[list.Count];
        for (int i = 0; i < list.Count; i++)
        {
          if (list[i] == null)
          {
            stringArray[i] = null;
          }
          else
          {
            stringArray[i] = list[i].ToString();
          }
        }
        ListReflectiveVisit(name + "." + DeclarationPrinter.ToStringMethodCall, stringArray,
            TypeManager.StringType, writer, depth + 1, VariableModifiers.to_string);
      }
    }

    /// <summary>
    /// Visit a given field for each element of a given list.
    /// </summary>
    /// <param name="name">Name of the list variable</param>
    /// <param name="list">The actual list variable</param>
    /// <param name="elementType">The type of the element of the list</param>
    /// <param name="writer">The writer used to print the visitation results</param>
    /// <param name="depth">The depth the fields will be printed at</param>
    /// <param name="nonsensicalElements">An array indicating corresponding locations in the list containing non-sensical elements</param>
    /// <param name="elementField">The field to be inspected</param>
    private static void VisitListField(string name, IList list, Type elementType, TextWriter writer,
        int depth, bool[] nonsensicalElements, FieldInfo elementField)
    {
      // If we have a non-null list then build an array comprising the calls on each 
      // element. The array must be object type so it can take any children.
      Array childArray = Array.CreateInstance(TypeManager.ObjectType, list.Count);
      for (int i = 0; i < list.Count; i++)
      {
        try
        {
          childArray.SetValue(GetFieldValue(list[i], elementField, elementField.Name), i);
        }
        catch (ArgumentException)
        {
          Console.Error.WriteLine(" Name: " + name + " Type: " +
            elementType + " Field Name: " + elementField.Name +
            " Field Type: " + elementField.FieldType);
          childArray.SetValue(null, i);
        }
        nonsensicalElements[i] = (list[i] == null);
      }
      ListReflectiveVisit(name + "." + elementField.Name, childArray,
          elementField.FieldType, writer, depth + 1,
          nonsensicalElements: nonsensicalElements);
    }

    /// <summary>
    /// Generate a string representation of the value of variable, based on its type.
    /// </summary>
    /// <param name="variable">The object to print</param>
    /// <param name="type">The type to be used when determining how to print</param>
    /// <param name="flags">Any flags for the variable</param>
    /// <returns>String containing a daikon-valid representation of the variable's value</returns>
    private static string GetVariableValue(object x, Type type, VariableModifiers flags)
    {
      if (flags.HasFlag(VariableModifiers.nonsensical))
      {
        return "nonsensical";
      }
      else if (x == null)
      {
        return "null";
      }
      else if (type.IsEnum)
      {
        if (frontEndArgs.EnumUnderlyingValues)
        {
          return Convert.ChangeType(x, Enum.GetUnderlyingType(type),
            CultureInfo.InvariantCulture).ToString();
        }
        else
        {
          return x.ToString();
        }
      }
      else if (flags.HasFlag(VariableModifiers.classname) ||
          flags.HasFlag(VariableModifiers.to_string))
      {
        return PrepareString(x.ToString());
      }
      else if (type.IsValueType)
      {
        if (type == TypeManager.BooleanType)
        {
          if ((bool)x)
          {
            return "true";
          }
          else
          {
            return "false";
          }
        }
        else if (type == TypeManager.CharType)
        {
          return ((int)(char)x).ToString(CultureInfo.InvariantCulture);
        }
        else if (TypeManager.IsAnyNumericType(type))
        {
          return x.ToString();
        }
      }

      // Type is either an object or a user-defined struct, print out its hashcode.
      SetOutputSuppression(true);
      string hashcode = x.GetHashCode().ToString(CultureInfo.InvariantCulture);
      SetOutputSuppression(false);
      return hashcode;
    }

    /// <summary>
    /// Reflectively get the value in fieldName from obj, null if obj is null
    /// </summary>
    /// <param name="obj">Object to inspect</param>
    /// <param name="field">Field to get the value of</param>
    /// <param name="fieldName">Name of the field whose value to get</param>
    /// <returns>Value of the given field of obj, or null if obj was null
    /// </returns>
    /// <exception cref="ArgumentException">If the field is not found in the object</exception>
    private static object GetFieldValue(object obj, FieldInfo field, string fieldName)
    {
      if (obj == null)
      {
        return null;
      }

      try
      {
        // First attempt to load the value directly using the FieldInfo object.
        return field.GetValue(obj);
      }
      catch
      {
        // If that fails re-extract the FieldInfo object ant try again.
        field = obj.GetType().GetField(fieldName, BindingFlags.Public |
                                                            BindingFlags.NonPublic |
                                                            BindingFlags.Static |
                                                            BindingFlags.Instance);

        if (field == null)
        {
          throw new ArgumentException("No such staticField was found.", "fieldName");
        }

        return field.GetValue(obj);
      }
    }

    /// <summary>
    /// Prepare the given string for printing to daikon format.
    /// </summary>
    /// <param name="programPointName">Value of the string to prepare</param>
    /// <returns>String that can be output to a daikon datatrace file</returns>
    private static string PrepareString(String str)
    {
      // Escape internal quotes, backslashes, newlines, and carriage returns
      str = str.Replace("\\", "\\\\");
      str = str.Replace("\"", "\\\"");
      str = str.Replace("\n", "\\n");
      str = str.Replace("\r", "\\r");

      // Add quotes before and after string contents
      StringBuilder builder = new StringBuilder();
      builder.Append("\"");
      builder.Append(str);
      builder.Append("\"");
      return builder.ToString();
    }

    #endregion
  }
}
<|MERGE_RESOLUTION|>--- conflicted
+++ resolved
@@ -1,1244 +1,1179 @@
-﻿// VariableVisitor defines the methods used to inspect variables at runtime. Calls to this class 
-// are inserted by the profiler, and are inserted for each variable in the source progaram.
-// The visitor receives an object name, value, and type, and prints this
-// information to the datatrace file. The object's fields are visited recursively.
-
-// The following steps should be performed by the IL Rewriting Library to use VariableVisitor:
-// 1) The name of the variable is pushed on the stack.
-// 2) The variable value is pushed on the stack.
-// 3) The assembly-qualified name of the variable is pushed on the stack.
-// 4) The call to VisitVarible is added to the method's IL. It wil consume all variable and push
-//    nothing back onto the stack.
-
-// We use assembly-qualified name because it is easy to load a string into the IL stack.
-// It would be more semantically meaningful to use System.Type but that would require being
-// able to push the proper reference onto the stack from the ILRewriter, and there's no good way
-// to do this. The TypeManager is responsible for resolving the assembly-qualified name to a .NET
-// type.
-
-using System;
-using System.Collections;
-using System.Collections.Generic;
-using System.Globalization;
-using System.IO;
-using System.Linq;
-using System.Reflection;
-using System.Runtime.CompilerServices;
-using System.Runtime.Serialization;
-using System.Runtime.Serialization.Formatters.Binary;
-using System.Text;
-using System.Threading;
-
-namespace DotNetFrontEnd
-{
-  /// <summary>
-  /// The possible flags we may want to specify for a variable
-  /// </summary>
-  [Flags]
-  internal enum VariableModifiers
-  {
-    none = 1,
-    /*
-    // TODO(#11): Implement programatic program point recognition, until then a flag is used
-    // as the name, and the program point is the value
-    // Any value will be ignored, only the name will be printed
-    program_point = none << 1,
-    // The argument contains a string that will be sanitized, then printed
-    string_to_print = program_point << 1,
-     */
-    to_string = none << 1,
-    classname = to_string << 1,
-    nonsensical = classname << 1,
-  }
-
-  /// <summary>
-  /// The variable visitor, calls to VariableVisitor's VisitVariable() are inserted into the 
-  /// program's IL. Each object is visited, its fields and/or elements are printed to the datatrace 
-  /// file. This class is never instantiated, it is called statically by the program to be profiled 
-  /// as it runs. Its arguments are set by the ProfilerLauncher driving the front-end.
-  /// </summary>
-  public static class VariableVisitor
-  {
-    #region Constants
-
-    /// <summary>
-    /// Name of the variable visitor's class. The ILRewriter needs this as a string to determine
-    /// which Type to use for the instrumentation calls.
-    /// </summary>
-    public static readonly string VariableVisitorClassName = "VariableVisitor";
-
-    /// <summary>
-    /// If we are saving the instrumented program then we need to save the args supplied to the 
-    /// DotNetFrontEnd, this extension will be added onto the end of the saved program path.
-    /// </summary>
-    public static readonly string SavedArgsExtension = ".args";
-
-    /// <summary>
-    /// When we save the program we need to save the type manager used for it, this extension will 
-    /// be added onto the end of the saved program path.
-    /// </summary>
-    public static readonly string SavedTypeManagerExtension = ".tm";
-
-    /// <summary>
-    /// Name of the function to be inserted into the IL to acquire a lock on the writer.
-    /// </summary>
-    public static readonly string AcquireWriterLockFunctionName = "AcquireLock";
-
-    /// <summary>
-    /// Name of the function to be inserted into the IL to relase the lock on the writer.
-    /// </summary>
-    public static readonly string ReleaseWriterLockFunctionName = "ReleaseLock";
-
-    /// <summary>
-    /// The name of the standard instrumentation method in VariableVisitor.cs, this is the method
-    /// which will be called from the added instrumentation calls
-    /// </summary>
-    public static readonly string InstrumentationMethodName = "VisitVariable";
-
-    /// <summary>
-    /// The name of the static instrumentation method in VaraibleVisitor.cs. This is the method
-    /// which will be caleed when only the static fields of a variable should be visited.
-    /// </summary>
-    public static readonly string StaticInstrumentationMethodName = "PerformStaticInstrumentation";
-
-    /// <summary>
-    /// The name of the special instrumentation method in VariableVisitor.cs that has parameter 
-    /// order with the value of the variable before the name of the variable
-    /// </summary>
-    public static readonly string ValueFirstInstrumentationMethodName = "ValueFirstVisitVariable";
-
-    /// <summary>
-    /// The name of the special instrumentation method in VariableVisitor.cs that prints variables 
-    /// of exception type
-    /// </summary>
-    public static readonly string ExceptionInstrumentationMethodName = "VisitException";
-
-    /// <summary>
-    /// The name of the method to print the a program point
-    /// </summary>
-    public static readonly string WriteProgramPointMethodName = "WriteProgramPoint";
-
-    /// <summary>
-    /// The name of the method to set an invocation nonce
-    /// </summary>
-    public static readonly string InvocationNonceSetterMethodName = "SetInvocationNonce";
-
-    /// <summary>
-    /// Name of the method to print the invocation nonce
-    /// </summary>
-    public static readonly string WriteInvocationNonceMethodName = "WriteInvocationNonce";
-
-    /// <summary>
-    /// The name of the method that executes the method call it's given
-    /// </summary>
-    public static readonly string ExecutePureMethodCallMethodName = "ExecutePureMethodCall";
-
-    /// <summary>
-    /// Name of the method to suppress any output
-    /// </summary>
-    public static readonly string ShouldSuppressOutputMethodName = "SetOutputSuppression";
-
-    /// <summary>
-    /// The name of the exception variable added at the end of every method
-    /// </summary>
-    private static readonly string ExceptionVariableName = "exception";
-
-    /// <summary>
-    /// The type of the exception variable added at the end of every method
-    /// </summary>
-    private static readonly string ExceptionTypeName = "System.Exception";
-
-    /// <summary>
-    /// The value of the nonsensical modified bit
-    /// </summary>
-    private static readonly int NonsensicalModifiedBit = 2;
-
-    /// <summary>
-    /// Modified bit value that is always safe to print
-    /// </summary>
-    private static readonly int SafeModifiedBit = 1;
-
-    #endregion
-
-    #region Private Fields
-
-    /// <summary>
-    /// The args for the reflective visitor. Used statically by decl printer and reflector.
-    /// </summary>
-    private static FrontEndArgs frontEndArgs;
-
-    /// <summary>
-    /// TypeManager used to convert between assembly qualified and .NET types and during reflection
-    /// </summary>
-    private static TypeManager typeManager = null;
-
-    /// <summary>
-    /// Map from program point name to number of times that program point has occurred.
-    /// </summary>
-    private static Dictionary<String, int> occurenceCounts;
-
-    /// <summary>
-    /// Whether output for the program point currently being visited should be suppressed. Used in 
-    /// sample-start. Must be set when each time a function in the source program is called,
-    /// e.g. in WriteProgramPoint
-    /// </summary>
-    private static bool shouldSuppressOutput = false;
-
-    /// <summary>
-    /// The current nonce counter
-    /// </summary>
-    private static int globalNonce = 0;
-
-    /// <summary>
-    /// Lock to ensure that no more than one thread is writing at a time
-    /// </summary>
-    private static object WriterLock = new object();
-
-    /// <summary>
-    /// Collection of static fields that have been visited during this program point
-    /// </summary>
-    private static HashSet<string> staticFieldsVisitedForCurrentProgramPoint = new HashSet<string>();
-
-    /// <summary>
-    /// Collection of varibles that have been visited during the current prorgram point
-    /// </summary>
-    private static HashSet<string> variablesVisitedForCurrentProgramPoint = new HashSet<string>();
-
-    #endregion
-
-    /// <summary>
-    /// Set the canoncical representation for refArgs. Allows decl printer and reflective visitor
-    /// to reference the given args. Once this method is called the refArgs can't be changed.
-    /// </summary>
-    /// <exception cref="NotSupportedException">Thrown during an attempt to set args after they 
-    /// have already been set.</exception>
-    /// <param name="reflectionArgs">The reflection args to set.</param>
-    public static void SetReflectionArgs(FrontEndArgs reflectionArgs)
-    {
-      if (frontEndArgs == null)
-      {
-        frontEndArgs = reflectionArgs;
-      }
-      else
-      {
-        throw new NotSupportedException("Attempt to set arguments on the reflector twice.");
-      }
-
-      if (frontEndArgs.SampleStart != FrontEndArgs.NoSampleStart)
-      {
-        occurenceCounts = new Dictionary<string, int>();
-      }
-    }
-
-    /// <summary>
-    /// Set the type manager for refArgs. Once this method is called the typeManager reference
-    /// can't be changed.
-    /// </summary>
-    /// <exception cref="NotSupportedException">Thrown during an attempt to set the type manager
-    /// after it has already been set.</exception>
-    /// <param name="typeManager">The TypeManager to use for reflective visiting.</param>
-    public static void SetTypeManager(TypeManager typeManager)
-    {
-      if (VariableVisitor.typeManager == null)
-      {
-        VariableVisitor.typeManager = typeManager;
-      }
-      else
-      {
-        throw new NotSupportedException("Attempt to set type manager on the reflector twice.");
-      }
-    }
-
-    #region Methods to be called from program to be profiled
-
-    /// <summary>
-    /// Special version of VisitVariable with different parameter ordering for convenient calling 
-    /// convention compatability.
-    /// </summary>
-    /// <param name="variable">The object</param>
-    /// <param name="name">The name of the variable</param>
-    /// <param name="typeName">Description of the type</param>
-    public static void ValueFirstVisitVariable(object variable, string name, string typeName)
-    {
-      // Make the traditional call, rearrange the variables.
-      DoVisit(variable, name, typeName);
-    }
-
-    /// <summary>
-    /// Open the file writer if necessary, then print out the given variable.
-    /// </summary>
-    /// <param name="name">The name of the variable</param>
-    /// <param name="variable">The value of a variable</param>
-    /// <param name="declaredType">The declared type of the variable</param>
-    public static void VisitVariable(string name, object variable, string typeName)
-    {
-      // Make the traditional call, nothing special
-      DoVisit(variable, name, typeName);
-    }
-
-    /// <summary>
-    /// Visit all the static variables of the given type.
-    /// </summary>
-    /// <param name="typeName">Assembly-qualified name of the type to visit.</param>
-    public static void PerformStaticInstrumentation(string typeName)
-    {
-      TextWriter writer = InitializeWriter();
-      try
-      {
-        DNFETypeDeclaration typeDecl = typeManager.ConvertAssemblyQualifiedNameToType(typeName);
-        if (typeDecl == null)
-        {
-          throw new ArgumentException("VariableVistor received invalid type name for static" +
-            " instrumentation.", "typeName");
-        }
-
-        int depth = 0;
-        foreach (Type type in typeDecl.GetAllTypes())
-        {
-          foreach (FieldInfo staticField in
-           type.GetFields(frontEndArgs.GetStaticAccessOptionsForFieldInspection(type)))
-          {
-            if (!typeManager.ShouldIgnoreField(type, staticField.Name))
-            {
-              string staticFieldName = type.Name + "." + staticField.Name;
-              try
-              {
-                if (!staticFieldsVisitedForCurrentProgramPoint.Contains(staticFieldName))
-                {
-                  staticFieldsVisitedForCurrentProgramPoint.Add(staticFieldName);
-                  ReflectiveVisit(staticFieldName, staticField.GetValue(null),
-                        staticField.FieldType, writer, staticFieldName.Count(c => c == '.'));
-                }
-              }
-              catch (ArgumentException)
-              {
-                Console.Error.WriteLine(" Name: " + staticFieldName + " Type: " + type + " Field Name: "
-                    + staticField.Name + " Field Type: " + staticField.FieldType);
-                // The field is declared in the decls so Daikon still needs a value, 
-                ReflectiveVisit(staticFieldName + "." + staticField.Name, null,
-                    staticField.FieldType, writer, depth + 1, VariableModifiers.nonsensical);
-              }
-<<<<<<< HEAD
-=======
-            }
-            catch (ArgumentException)
-            {
-              Console.Error.WriteLine(" Name: " + staticFieldName + " Type: " + type + " Field Name: "
-                  + field.Name + " Field Type: " + field.FieldType);
-            // The field is declared in the decls so Daikon still needs a value. 
-              ReflectiveVisit(staticFieldName + "." + field.Name, null,
-                  field.FieldType, writer, depth + 1, VariableModifiers.nonsensical);
->>>>>>> 9778eb14
-            }
-          }
-        }
-      }
-      catch (Exception ex)
-      {
-        throw new VariableVisitorException(ex);
-      }
-      finally
-      {
-        // Close the writer so it can be used elsewhere
-        writer.Close();
-      }
-    }
-
-    /// <summary>
-    /// Perform DoVisit, except where the exception is null.
-    /// Null exceptions should actually be treated as non-sensical.
-    /// </summary>
-    /// <param name="exception">An exception to reflectively visit</param>
-    public static void VisitException(object exception)
-    {
-      // If the exception is null we actually want to print it as non-sensical.
-      VariableModifiers flags = (exception == null ? VariableModifiers.nonsensical :
-          VariableModifiers.none);
-      // Make the traditional call, possibly add the nonsensicalElements flag.
-      // Also, downcast everything to System.Object so we call GetType().
-      // TODO(#15): Allow more inspection of exceptions
-      DoVisit(exception, ExceptionVariableName, ExceptionTypeName, flags);
-    }
-
-    /// <summary>
-    /// Acquire the lock on the writer.
-    /// </summary>
-    public static void AcquireLock()
-    {
-      Monitor.Enter(WriterLock);
-    }
-
-    /// <summary>
-    /// Relase the lock on the writer.
-    /// </summary>
-    public static void ReleaseLock()
-    {
-      Monitor.Exit(WriterLock);
-    }
-
-    /// <summary>
-    /// Sets whether output should be suppressed
-    /// </summary>
-    /// <param name="shouldSuppress">True to not print any output during program execution,
-    /// false for normal behavior</param>
-    public static void SetOutputSuppression(bool shouldSuppress)
-    {
-      shouldSuppressOutput = shouldSuppress;
-    }
-
-    /// <summary>
-    /// Set the invocation nonce for this method by storing it in an appropriate local var
-    /// </summary>
-    /// <returns>The invocation nonce for the method</returns>
-    [MethodImpl(MethodImplOptions.Synchronized)]
-    public static int SetInvocationNonce(string programPointName)
-    {
-      return globalNonce++;
-    }
-
-    /// <summary>
-    /// Write the invocation nonce for the current method
-    /// </summary>
-    /// <param name="nonce">Nonce-value to print</param>
-    public static void WriteInvocationNonce(int nonce)
-    {
-      TextWriter writer = InitializeWriter();
-      writer.WriteLine("this_invocation_nonce");
-      writer.WriteLine(nonce);
-      writer.Close();
-    }
-
-    /// <summary>
-    /// Write the given program point, sanitizing the name if necessary
-    /// </summary>
-    /// <param name="programPointName">Name of program point to print</param>
-    /// <param name="label">Label used to differentiate the specific program point from other with 
-    /// the same name.</param>
-    [MethodImpl(MethodImplOptions.Synchronized)]
-    public static void WriteProgramPoint(string programPointName, string label)
-    {
-      staticFieldsVisitedForCurrentProgramPoint.Clear();
-      variablesVisitedForCurrentProgramPoint.Clear();
-
-      if (frontEndArgs == null)
-      {
-        // Front end args are null because the program was saved and then loaded. The args have
-        // been saved to disk, so load them now.
-        LoadFrontEndArgsAndTypeManagerFromDisk();
-      }
-      if (frontEndArgs.SampleStart != FrontEndArgs.NoSampleStart)
-      {
-        int oldOccurrences;
-        occurenceCounts.TryGetValue(programPointName, out oldOccurrences);
-        if (oldOccurrences > 0)
-        {
-          // If we've seen less than SampleStart print all.
-          // After we've seen the first SampleStart print 10%.
-          // For each subsequent SampleStart decrease printing by a factor of 10.
-          // TODO(#40): Optimize this computation.
-          shouldSuppressOutput = oldOccurrences % (int)Math.Pow(10,
-            (oldOccurrences / frontEndArgs.SampleStart)) != 0;
-        }
-        occurenceCounts[programPointName] = oldOccurrences + 1;
-      }
-      TextWriter writer = InitializeWriter();
-      if (programPointName == null)
-      {
-        throw new ArgumentNullException("programPointName");
-      }
-      writer.WriteLine();
-      programPointName = DeclarationPrinter.SanitizeProgramPointName(programPointName) +
-          (String.IsNullOrEmpty(label) ? String.Empty : label);
-      writer.WriteLine(programPointName);
-      writer.Close();
-    }
-
-    /// <summary>
-    /// Execute the given pure method call on the given object
-    /// </summary>
-    /// <param name="obj">Object to execute the pure method call on</param>
-    /// <param name="methodKey">Key for the method to lookup to execute</param>
-    /// <returns>The result of the exeuction</returns>
-    public static object ExecutePureMethodCall(object obj, int methodKey)
-    {
-      // Pure methods have no parameters
-      MethodInfo method = typeManager.GetPureMethodValue(methodKey);
-      if (obj != null)
-      {
-        Type extractedType = obj.GetType();
-        if (extractedType != null)
-        {
-          method = extractedType.GetMethod(method.Name);
-          //  return method.Invoke(
-          //     Convert.ChangeType(obj, obj.GetType()), null);
-        }
-      }
-      return method.Invoke(
-          obj, null);
-    }
-
-    #endregion
-
-    /// <summary>
-    /// Common visit function, called by all public interfaces to VariableVisitor.
-    /// </summary>
-    /// <param name="variable">Variable to visit</param>
-    /// <param name="name">Name of the function as specified by the user, or by the object's 
-    /// path</param>
-    /// <param name="typeName">Assembly-qualified name of the object's type as a string</param>
-    /// <param name="flags">Flags providing additional information about the variable.</param>
-    [MethodImpl(MethodImplOptions.Synchronized)]
-    private static void DoVisit(object variable, string name, string typeName,
-        VariableModifiers flags = VariableModifiers.none)
-    {
-      // TODO(#15): Can we pull any fields from exceptions?
-      // Exceptions shouldn't be recursed any further down than the 
-      // variable itself, because we only know that they are an exception.
-      TextWriter writer = InitializeWriter();
-      DNFETypeDeclaration typeDecl = typeManager.ConvertAssemblyQualifiedNameToType(typeName);
-
-      try
-      {
-        foreach (Type type in typeDecl.GetAllTypes())
-        {
-          if (type == null)
-          {
-            writer.WriteLine(name);
-            writer.WriteLine("nonsensical");
-            writer.WriteLine(2);
-            return;
-          }
-
-          int depth = 0;
-          ReflectiveVisit(name, variable, type, writer, depth, flags);
-        }
-      }
-      //catch (Exception ex)
-      //{
-      //  throw new VariableVisitorException(ex);
-      //}
-      finally
-      {
-        // Close the writer so it can be used elsewhere
-        writer.Close();
-      }
-    }
-
-    /// <summary>
-    /// Get a datatrace writer. Caller is responsible for closing if necessary.
-    /// Warning suppressed because caller takes responsibility for disposing.
-    /// </summary>
-    [System.Diagnostics.CodeAnalysis.SuppressMessage("Microsoft.Reliability",
-        "CA2000:Dispose objects before losing scope")]
-    private static TextWriter InitializeWriter()
-    {
-      if (shouldSuppressOutput)
-      {
-        return TextWriter.Null;
-      }
-
-      TextWriter writer;
-      // Append to the file since we are writing one object at a time
-      if (frontEndArgs.PrintOutput)
-      {
-        writer = System.Console.Out;
-      }
-      else
-      {
-        writer = new StreamWriter(frontEndArgs.OutputLocation, true);
-      }
-
-      if (frontEndArgs.ForceUnixNewLine)
-      {
-        // Force UNIX new-line convention
-        writer.NewLine = "\n";
-      }
-
-      return writer;
-    }
-
-    /// <summary>
-    /// If the instrumented program was started from disk then we need to populate the type manager
-    /// and front end args objects with their stored values.
-    /// </summary>
-    /// We do dispose it.
-    [System.Diagnostics.CodeAnalysis.SuppressMessage("Microsoft.Reliability",
-        "CA2000:Dispose objects before losing scope")]
-    private static void LoadFrontEndArgsAndTypeManagerFromDisk()
-    {
-      Stream stream = null;
-      try
-      {
-        // First load the front end args.
-        stream = new FileStream(System.Reflection.Assembly.GetExecutingAssembly().Location +
-              SavedArgsExtension,
-            FileMode.Open,
-            FileAccess.Read,
-            FileShare.Read);
-        IFormatter formatter = new BinaryFormatter();
-        frontEndArgs = (FrontEndArgs)formatter.Deserialize(stream);
-
-        // Now load the type manager.
-        stream = new FileStream(System.Reflection.Assembly.GetExecutingAssembly().Location +
-              SavedTypeManagerExtension,
-            FileMode.Open,
-            FileAccess.Read,
-            FileShare.Read);
-        typeManager = (TypeManager)formatter.Deserialize(stream);
-      }
-      finally
-      {
-        if (stream != null) { stream.Dispose(); }
-      }
-    }
-
-    #region Reflective Visitor and helper methods
-
-    /// <summary>
-    /// Print the 3 line (name, value, mod bit) triple for the given variable and all its 
-    /// children.
-    /// </summary>
-    /// <param name="name">Name of the variable to print</param>
-    /// <param name="obj">The variable to print</param>
-    /// <param name="type">The declared type of the variable</param>
-    /// <param name="writer">The writer to use to print</param>
-    /// <param name="depth">The current call depth</param>
-    /// <param name="flags">Flags indicating special printing</param>
-    private static void ReflectiveVisit(string name, object obj, Type type,
-        TextWriter writer, int depth, VariableModifiers flags = VariableModifiers.none)
-    {
-      if (variablesVisitedForCurrentProgramPoint.Contains(name))
-      {
-        return;
-      }
-      else
-      {
-        variablesVisitedForCurrentProgramPoint.Add(name);
-      }
-
-      if (depth > frontEndArgs.MaxNestingDepth ||
-          !frontEndArgs.ShouldPrintVariable(name))
-      {
-        return;
-      }
-
-      // Don't visit the fields of variables with certain flags.
-      bool simplePrint = flags.HasFlag(VariableModifiers.to_string) ||
-          flags.HasFlag(VariableModifiers.classname);
-
-      // Print variable's name.
-      writer.WriteLine(name);
-
-      // Print variable's value.
-      writer.WriteLine(GetVariableValue(obj, type, flags));
-
-      // Print variable's modified bit.
-      // Stub implementation, always print safe value.
-      if (flags.HasFlag(VariableModifiers.nonsensical))
-      {
-        writer.WriteLine(NonsensicalModifiedBit);
-      }
-      else
-      {
-        writer.WriteLine(SafeModifiedBit);
-      }
-
-      // Print the varible's children.
-      if (simplePrint)
-      {
-<<<<<<< HEAD
-        return;
-      }
-      if (typeManager.IsListImplementer(type))
-      {
-        ProcessVariableAsList(name, obj, type, writer, depth);
-      }
-      else if (typeManager.IsFSharpListImplementer(type))
-      {
-        object[] result = TypeManager.ConvertFSharpListToCSharpArray(obj);
-
-        ProcessVariableAsList(name, result, result.GetType(), writer, depth);
-      }
-      else if (typeManager.IsSet(type))
-      {
-        IEnumerable set = (IEnumerable)obj;
-        // A set can have only one generic argument -- the element type
-        Type setElementType = type.GetGenericArguments()[0];
-        // We don't statically know the element type or array length so create a temprorary list
-        // that can take objects of any type and have any length. Then create an array of the
-        // proper length and type and hand that off.
-        IList result = new ArrayList();
-        foreach (var item in set)
-        {
-          result.Add(item);
-=======
-        if (typeManager.IsListImplementer(type))
-        {
-          ProcessVariableAsList(name, obj, type, writer, depth);
-        }
-        else if (typeManager.IsFSharpListImplementer(type))
-        {
-          object[] result = null;
-          if (obj != null)
-          {
-            result = TypeManager.ConvertFSharpListToCSharpArray(obj);
-          }
-
-          ProcessVariableAsList(name, result, result.GetType(), writer, depth);
-        }
-        else if (typeManager.IsSet(type) || typeManager.IsFSharpSet(type))
-        {
-          IEnumerable set = (IEnumerable)obj;
-          // A set can have only one generic argument -- the element type
-          Type setElementType = type.GetGenericArguments()[0];
-          // We don't statically know the element type or array length so create a temprorary list
-          // that can take objects of any type and have any length. Then create an array of the
-          // proper length and type and hand that off.
-          IList result = new ArrayList();
-          if (set != null)
-          {
-            foreach (var item in set)
-            {
-              result.Add(item);
-            }
-          }
-          Array convertedList = Array.CreateInstance(setElementType, result.Count);
-          result.CopyTo(convertedList, 0);
-          ProcessVariableAsList(name, convertedList, convertedList.GetType(), writer, depth);
->>>>>>> 9778eb14
-        }
-        Array convertedList = Array.CreateInstance(setElementType, result.Count);
-        result.CopyTo(convertedList, 0);
-        ProcessVariableAsList(name, convertedList, convertedList.GetType(), writer, depth);
-      }
-      else if (frontEndArgs.LinkedLists && typeManager.IsLinkedListImplementer(type))
-      {
-        FieldInfo linkedListField = TypeManager.FindLinkedListField(type);
-        // Synthetic list of the sequence of linked list values
-        IList<object> expandedList = new List<object>();
-        Object curr = obj;
-        while (curr != null)
-        {
-<<<<<<< HEAD
-          expandedList.Add(curr);
-          curr = GetFieldValue(curr, linkedListField, linkedListField.Name);
-=======
-          FieldInfo linkedListField = TypeManager.FindLinkedListField(type);
-          // Synthetic list of the sequence of linked list values
-          IList<object> expandedList = new List<object>();
-          Object curr = obj;
-          while (curr != null)
-          {
-            expandedList.Add(curr);
-            curr = GetFieldValue(curr, linkedListField, linkedListField.Name);
-          }
-          ProcessVariableAsList(name + "." + linkedListField.Name, expandedList,  type, writer, 
-              depth);
-        }
-        else if (typeManager.IsMap(type))
-        {
-          List<DictionaryEntry> entries = new List<DictionaryEntry>();
-          // TODO(#54) : Implement
-          IDictionary dict = (IDictionary)obj;
-          foreach (DictionaryEntry entry in dict)
-          {
-            entries.Add(entry);
-          }
-          ProcessVariableAsList(name, entries, entries.GetType(), writer, depth);
->>>>>>> 9778eb14
-        }
-        ListReflectiveVisit(name + "." + linkedListField.Name + "[..]", (IList)expandedList,
-            type, writer, depth);
-      }
-      else
-      {
-        VariableModifiers fieldFlags = VariableModifiers.none;
-        if (obj == null)
-        {
-          fieldFlags |= VariableModifiers.nonsensical;
-        }
-
-        foreach (FieldInfo field in
-            type.GetFields(frontEndArgs.GetInstanceAccessOptionsForFieldInspection(type)))
-        {
-          try
-          {
-            if (!typeManager.ShouldIgnoreField(type, field.Name))
-            {
-              ReflectiveVisit(name + "." + field.Name, GetFieldValue(obj, field, field.Name),
-                  field.FieldType, writer, depth + 1, fieldFlags);
-            }
-<<<<<<< HEAD
-=======
-            catch (ArgumentException)
-            {
-              Console.Error.WriteLine(" Name: " + name + " Type: " + type + " Field Name: "
-                  + field.Name + " Field Type: " + field.FieldType);
-              // The field is declared in the decls so Daikon still needs a value.
-              ReflectiveVisit(name + "." + field.Name, null,
-                  field.FieldType, writer, depth + 1, fieldFlags | VariableModifiers.nonsensical);
-            }
->>>>>>> 9778eb14
-          }
-          catch (ArgumentException)
-          {
-            Console.Error.WriteLine(" Name: " + name + " Type: " + type + " Field Name: "
-                + field.Name + " Field Type: " + field.FieldType);
-            // The field is declared in the decls so Daikon still needs a value. 
-            ReflectiveVisit(name + "." + field.Name, null,
-                field.FieldType, writer, depth + 1, fieldFlags | VariableModifiers.nonsensical);
-          }
-        }
-        foreach (FieldInfo staticField in
-            type.GetFields(frontEndArgs.GetStaticAccessOptionsForFieldInspection(type)))
-        {
-          if (!typeManager.ShouldIgnoreField(type, staticField.Name))
-          {
-            try
-            {
-              string staticFieldName = type.Name + "." + staticField.Name;
-              if (!staticFieldsVisitedForCurrentProgramPoint.Contains(staticFieldName))
-              {
-                staticFieldsVisitedForCurrentProgramPoint.Add(staticFieldName);
-                ReflectiveVisit(staticFieldName, GetFieldValue(obj, staticField, staticField.Name),
-                      staticField.FieldType, writer, staticFieldName.Count(c => c == '.'), fieldFlags);
-              }
-            }
-            catch (ArgumentException)
-            {
-              Console.Error.WriteLine(" Name: " + name + " Type: " + type + " Field Name: "
-                  + staticField.Name + " Field Type: " + staticField.FieldType);
-              // The field is declared in the decls so Daikon still needs a value, 
-              ReflectiveVisit(name + "." + staticField.Name, null,
-                  staticField.FieldType, writer, depth + 1, fieldFlags | VariableModifiers.nonsensical);
-            }
-          }
-        }
-
-        if (!type.IsSealed)
-        {
-          object xType = (obj == null ? null : obj.GetType());
-          ReflectiveVisit(name + '.' + DeclarationPrinter.GetTypeMethodCall, xType,
-              TypeManager.TypeType, writer, depth + 1,
-              (obj == null ? VariableModifiers.nonsensical : VariableModifiers.none) | VariableModifiers.classname);
-        }
-        if (type == TypeManager.StringType)
-        {
-          object xString = (obj == null ? null : obj.ToString());
-          ReflectiveVisit(name + '.' + DeclarationPrinter.ToStringMethodCall, xString,
-              TypeManager.StringType, writer, depth + 1,
-              fieldFlags | VariableModifiers.to_string);
-        } // Close StringType if
-      } // Close non-list inspection
-    } // Close ReflectiveVisit()
-
-    /// <summary>
-    /// Process the given variable of list type, calling GetType if necessary and visiting 
-    /// the children elements.
-    /// </summary>
-    /// <param name="name">Name of the varible</param>
-    /// <param name="obj">List being visited</param>
-    /// <param name="type">Type of the list</param>
-    /// <param name="writer">Writer to output to</param>
-    /// <param name="depth">Depth of the list variable</param>
-    private static void ProcessVariableAsList(string name, object obj, Type type,
-        TextWriter writer, int depth)
-    {
-      // Call GetType() on the list if necessary.
-      Type elementType = TypeManager.GetListElementType(type);
-      if (!elementType.IsSealed)
-      {
-        ReflectiveVisit(name + "." + DeclarationPrinter.GetTypeMethodCall, type,
-            TypeManager.TypeType, writer, depth + 1,
-            VariableModifiers.classname);
-      }
-      // Now visit each element.
-      // Element inspection is at the same depth as the list.
-      // null lists won't cast but we don't want to throw an exception for that
-      if ((obj != null) && !(obj is IList))
-      {
-        throw new NotSupportedException("Can'type list reflective visit something that isn'type a"
-            + " list. This is a bug in the reflector implementation.");
-      }
-      else
-      {
-        ListReflectiveVisit(name + "[..]", (IList)obj, elementType, writer, depth);
-      }
-    }
-
-    /// <summary>
-    /// Print the 3 line (name, array, mod bit) triple, traversing list, printing each value,
-    /// and the child calls for each value
-    /// </summary>
-    /// <param name="name">The name of the list to print</param>
-    /// <param name="list">The list to print</param>
-    /// <param name="elementType">The type of the list's elements</param>
-    /// <param name="writer">The writer to write with</param>
-    /// <param name="depth">The depth of the current visitaton</param>
-    /// <param name="flags">The flags for the list, if any</param>
-    /// <param name="nonsensicalElements">If any elements are non-sensical, an array 
-    /// indicating which ones are</param>
-    private static void ListReflectiveVisit(string name, IList list, Type elementType,
-        TextWriter writer, int depth, VariableModifiers flags = VariableModifiers.none,
-        bool[] nonsensicalElements = null)
-    {
-      if (depth > frontEndArgs.MaxNestingDepth ||
-          !frontEndArgs.ShouldPrintVariable(name))
-      {
-        return;
-      }
-
-      // We might not know the type, e.g. for non-generic ArrayList
-      if (elementType == null)
-      {
-        elementType = TypeManager.ObjectType;
-      }
-
-      // Don't inspect fields on some calls.
-      bool simplePrint = flags.HasFlag(VariableModifiers.to_string)
-          || flags.HasFlag(VariableModifiers.classname);
-
-      // Write name of the list, which possibly is its path.
-      writer.WriteLine(name);
-
-      // If a reference to a list is null the reference is nonsensical.
-      if (list == null)
-      {
-        flags |= VariableModifiers.nonsensical;
-        // Write nonsensical
-        writer.WriteLine(GetVariableValue(list, elementType, flags));
-        // Write the mod bit
-        writer.WriteLine(NonsensicalModifiedBit);
-      }
-      else
-      {
-        // Write the values of each element in the list, space separated, on a single line in 
-        // brackets.
-        StringBuilder builder = new StringBuilder();
-        builder.Append("[");
-        for (int i = 0; i < list.Count; i++)
-        {
-          VariableModifiers elementFlags = VariableModifiers.none;
-          if (nonsensicalElements != null && nonsensicalElements[i])
-          {
-            elementFlags = VariableModifiers.nonsensical;
-          }
-          builder.Append(GetVariableValue(list[i], elementType, flags | elementFlags) + " ");
-        }
-
-        // Strip off the trailing space before adding the ], only if we ever added a space
-        if (builder.Length > 1)
-        {
-          builder.Remove(builder.Length - 1, 1);
-        }
-        builder.Append("]");
-        writer.WriteLine(builder);
-
-        // Write mod bit. Dummy implementation; always writes safe value.
-        writer.WriteLine(SafeModifiedBit);
-      }
-
-      if (elementType.IsClass && !simplePrint)
-      {
-        if (typeManager.IsListImplementer(elementType))
-        {
-          // Daikon can't handle nested arrays. Just skip silently.
-          return;
-        }
-        else if (typeManager.IsFSharpListImplementer(elementType))
-        {
-          // Daikon can't handle nested lists. Skip silently.
-          return;
-        }
-
-        // If the list was null then we can't visit the children, just print nonsensical for them.
-        if (list == null)
-        {
-          VisitNullListChildren(name, elementType, writer, depth);
-        }
-        else
-        {
-          if (nonsensicalElements == null)
-          {
-            nonsensicalElements = new bool[list.Count];
-          }
-          VisitListChildren(name, list, elementType, writer, depth, nonsensicalElements);
-        } // Close non-null branch
-      } // Close non-child visit check
-    } // Close ListReflectiveVisit()
-
-    /// <summary>
-    /// Visit all children of a null list -- printing nonsensical at each step.
-    /// </summary>
-    /// <param name="name">name of the null array</param>
-    /// <param name="elementType">Type of the elements that would be in the list</param>
-    /// <param name="writer">Writer to write the results of the visit using to</param>
-    /// <param name="depth">Current nesting depth</param>
-    private static void VisitNullListChildren(string name, Type elementType,
-        TextWriter writer, int depth)
-    {
-      foreach (FieldInfo elementField in
-          elementType.GetFields(frontEndArgs.GetInstanceAccessOptionsForFieldInspection(elementType)))
-      {
-        ListReflectiveVisit(name + "." + elementField.Name, null,
-            elementField.FieldType, writer, depth + 1);
-      }
-      foreach (FieldInfo elementField in
-          elementType.GetFields(frontEndArgs.GetStaticAccessOptionsForFieldInspection(elementType)))
-      {
-        string staticFieldName = elementType.Name + "." + elementField.Name;
-        if (!staticFieldsVisitedForCurrentProgramPoint.Contains(staticFieldName))
-        {
-          staticFieldsVisitedForCurrentProgramPoint.Add(staticFieldName);
-          ListReflectiveVisit(staticFieldName, null, elementField.FieldType, writer,
-              staticFieldName.Count(c => c == '.'));
-        }
-      }
-
-      if (elementType == TypeManager.StringType)
-      {
-        ListReflectiveVisit(name + "." + DeclarationPrinter.ToStringMethodCall, null,
-            TypeManager.StringType, writer, depth + 1, VariableModifiers.to_string);
-      }
-    }
-
-    /// <summary>
-    /// Visit the children of a non-null array, printing the value of each element's children.
-    /// </summary>
-    /// <param name="list">The list whose children to visit</param>
-    /// 
-    /// <param name="nonsensicalElements">Indicator of which elements in the list are 
-    /// nonsensical</param>
-    /// <param name="name">name of the null array</param>
-    /// <param name="elementType">Type of the elements that would be in the list</param>
-    /// <param name="writer">Writer to write the results of the visit using to</param>
-    /// <param name="depth">Current nesting depth</param>
-    private static void VisitListChildren(string name, IList list, Type elementType,
-        TextWriter writer, int depth, bool[] nonsensicalElements)
-    {
-      foreach (FieldInfo elementField in
-          elementType.GetFields(frontEndArgs.GetInstanceAccessOptionsForFieldInspection(elementType)))
-      {
-        if (!typeManager.ShouldIgnoreField(elementType, elementField.Name))
-        {
-          VisitListField(name, list, elementType, writer, depth, nonsensicalElements, elementField);
-        }
-      }
-
-      // Static fields will have the same value for every element so just visit them once
-      foreach (FieldInfo elementField in
-          elementType.GetFields(frontEndArgs.GetStaticAccessOptionsForFieldInspection(elementType)))
-      {
-        if (!typeManager.ShouldIgnoreField(elementType, elementField.Name))
-        {
-          string staticFieldName = elementType.Name + "." + elementField.Name;
-          if (!staticFieldsVisitedForCurrentProgramPoint.Contains(staticFieldName))
-          {
-            staticFieldsVisitedForCurrentProgramPoint.Add(staticFieldName);
-            ReflectiveVisit(staticFieldName, elementField.GetValue(null),
-                  elementField.FieldType, writer, staticFieldName.Count(c => c == '.'));
-          }
-        }
-      }
-
-      if (!elementType.IsSealed)
-      {
-        Type[] typeArray = new Type[list.Count];
-        for (int i = 0; i < list.Count; i++)
-        {
-          if (list[i] == null)
-          {
-            typeArray[i] = null;
-          }
-          else
-          {
-            typeArray[i] = list[i].GetType();
-          }
-          nonsensicalElements[i] = list[i] == null;
-        }
-        ListReflectiveVisit(name + "." + DeclarationPrinter.GetTypeMethodCall, typeArray,
-            TypeManager.TypeType, writer, depth + 1, VariableModifiers.classname,
-            nonsensicalElements: nonsensicalElements);
-      }
-
-      if (elementType == TypeManager.StringType)
-      {
-        string[] stringArray = new string[list.Count];
-        for (int i = 0; i < list.Count; i++)
-        {
-          if (list[i] == null)
-          {
-            stringArray[i] = null;
-          }
-          else
-          {
-            stringArray[i] = list[i].ToString();
-          }
-        }
-        ListReflectiveVisit(name + "." + DeclarationPrinter.ToStringMethodCall, stringArray,
-            TypeManager.StringType, writer, depth + 1, VariableModifiers.to_string);
-      }
-    }
-
-    /// <summary>
-    /// Visit a given field for each element of a given list.
-    /// </summary>
-    /// <param name="name">Name of the list variable</param>
-    /// <param name="list">The actual list variable</param>
-    /// <param name="elementType">The type of the element of the list</param>
-    /// <param name="writer">The writer used to print the visitation results</param>
-    /// <param name="depth">The depth the fields will be printed at</param>
-    /// <param name="nonsensicalElements">An array indicating corresponding locations in the list containing non-sensical elements</param>
-    /// <param name="elementField">The field to be inspected</param>
-    private static void VisitListField(string name, IList list, Type elementType, TextWriter writer,
-        int depth, bool[] nonsensicalElements, FieldInfo elementField)
-    {
-      // If we have a non-null list then build an array comprising the calls on each 
-      // element. The array must be object type so it can take any children.
-      Array childArray = Array.CreateInstance(TypeManager.ObjectType, list.Count);
-      for (int i = 0; i < list.Count; i++)
-      {
-        try
-        {
-          childArray.SetValue(GetFieldValue(list[i], elementField, elementField.Name), i);
-        }
-        catch (ArgumentException)
-        {
-          Console.Error.WriteLine(" Name: " + name + " Type: " +
-            elementType + " Field Name: " + elementField.Name +
-            " Field Type: " + elementField.FieldType);
-          childArray.SetValue(null, i);
-        }
-        nonsensicalElements[i] = (list[i] == null);
-      }
-      ListReflectiveVisit(name + "." + elementField.Name, childArray,
-          elementField.FieldType, writer, depth + 1,
-          nonsensicalElements: nonsensicalElements);
-    }
-
-    /// <summary>
-    /// Generate a string representation of the value of variable, based on its type.
-    /// </summary>
-    /// <param name="variable">The object to print</param>
-    /// <param name="type">The type to be used when determining how to print</param>
-    /// <param name="flags">Any flags for the variable</param>
-    /// <returns>String containing a daikon-valid representation of the variable's value</returns>
-    private static string GetVariableValue(object x, Type type, VariableModifiers flags)
-    {
-      if (flags.HasFlag(VariableModifiers.nonsensical))
-      {
-        return "nonsensical";
-      }
-      else if (x == null)
-      {
-        return "null";
-      }
-      else if (type.IsEnum)
-      {
-        if (frontEndArgs.EnumUnderlyingValues)
-        {
-          return Convert.ChangeType(x, Enum.GetUnderlyingType(type),
-            CultureInfo.InvariantCulture).ToString();
-        }
-        else
-        {
-          return x.ToString();
-        }
-      }
-      else if (flags.HasFlag(VariableModifiers.classname) ||
-          flags.HasFlag(VariableModifiers.to_string))
-      {
-        return PrepareString(x.ToString());
-      }
-      else if (type.IsValueType)
-      {
-        if (type == TypeManager.BooleanType)
-        {
-          if ((bool)x)
-          {
-            return "true";
-          }
-          else
-          {
-            return "false";
-          }
-        }
-        else if (type == TypeManager.CharType)
-        {
-          return ((int)(char)x).ToString(CultureInfo.InvariantCulture);
-        }
-        else if (TypeManager.IsAnyNumericType(type))
-        {
-          return x.ToString();
-        }
-      }
-
-      // Type is either an object or a user-defined struct, print out its hashcode.
-      SetOutputSuppression(true);
-      string hashcode = x.GetHashCode().ToString(CultureInfo.InvariantCulture);
-      SetOutputSuppression(false);
-      return hashcode;
-    }
-
-    /// <summary>
-    /// Reflectively get the value in fieldName from obj, null if obj is null
-    /// </summary>
-    /// <param name="obj">Object to inspect</param>
-    /// <param name="field">Field to get the value of</param>
-    /// <param name="fieldName">Name of the field whose value to get</param>
-    /// <returns>Value of the given field of obj, or null if obj was null
-    /// </returns>
-    /// <exception cref="ArgumentException">If the field is not found in the object</exception>
-    private static object GetFieldValue(object obj, FieldInfo field, string fieldName)
-    {
-      if (obj == null)
-      {
-        return null;
-      }
-
-      try
-      {
-        // First attempt to load the value directly using the FieldInfo object.
-        return field.GetValue(obj);
-      }
-      catch
-      {
-        // If that fails re-extract the FieldInfo object ant try again.
-        field = obj.GetType().GetField(fieldName, BindingFlags.Public |
-                                                            BindingFlags.NonPublic |
-                                                            BindingFlags.Static |
-                                                            BindingFlags.Instance);
-
-        if (field == null)
-        {
-          throw new ArgumentException("No such staticField was found.", "fieldName");
-        }
-
-        return field.GetValue(obj);
-      }
-    }
-
-    /// <summary>
-    /// Prepare the given string for printing to daikon format.
-    /// </summary>
-    /// <param name="programPointName">Value of the string to prepare</param>
-    /// <returns>String that can be output to a daikon datatrace file</returns>
-    private static string PrepareString(String str)
-    {
-      // Escape internal quotes, backslashes, newlines, and carriage returns
-      str = str.Replace("\\", "\\\\");
-      str = str.Replace("\"", "\\\"");
-      str = str.Replace("\n", "\\n");
-      str = str.Replace("\r", "\\r");
-
-      // Add quotes before and after string contents
-      StringBuilder builder = new StringBuilder();
-      builder.Append("\"");
-      builder.Append(str);
-      builder.Append("\"");
-      return builder.ToString();
-    }
-
-    #endregion
-  }
-}
+﻿// VariableVisitor defines the methods used to inspect variables at runtime. Calls to this class 
+// are inserted by the profiler, and are inserted for each variable in the source progaram.
+// The visitor receives an object name, value, and type, and prints this
+// information to the datatrace file. The object's fields are visited recursively.
+
+// The following steps should be performed by the IL Rewriting Library to use VariableVisitor:
+// 1) The name of the variable is pushed on the stack.
+// 2) The variable value is pushed on the stack.
+// 3) The assembly-qualified name of the variable is pushed on the stack.
+// 4) The call to VisitVarible is added to the method's IL. It wil consume all variable and push
+//    nothing back onto the stack.
+
+// We use assembly-qualified name because it is easy to load a string into the IL stack.
+// It would be more semantically meaningful to use System.Type but that would require being
+// able to push the proper reference onto the stack from the ILRewriter, and there's no good way
+// to do this. The TypeManager is responsible for resolving the assembly-qualified name to a .NET
+// type.
+
+using System;
+using System.Collections;
+using System.Collections.Generic;
+using System.Globalization;
+using System.IO;
+using System.Linq;
+using System.Reflection;
+using System.Runtime.CompilerServices;
+using System.Runtime.Serialization;
+using System.Runtime.Serialization.Formatters.Binary;
+using System.Text;
+using System.Threading;
+
+namespace DotNetFrontEnd
+{
+  /// <summary>
+  /// The possible flags we may want to specify for a variable
+  /// </summary>
+  [Flags]
+  internal enum VariableModifiers
+  {
+    none = 1,
+    /*
+    // TODO(#11): Implement programatic program point recognition, until then a flag is used
+    // as the name, and the program point is the value
+    // Any value will be ignored, only the name will be printed
+    program_point = none << 1,
+    // The argument contains a string that will be sanitized, then printed
+    string_to_print = program_point << 1,
+     */
+    to_string = none << 1,
+    classname = to_string << 1,
+    nonsensical = classname << 1,
+  }
+
+  /// <summary>
+  /// The variable visitor, calls to VariableVisitor's VisitVariable() are inserted into the 
+  /// program's IL. Each object is visited, its fields and/or elements are printed to the datatrace 
+  /// file. This class is never instantiated, it is called statically by the program to be profiled 
+  /// as it runs. Its arguments are set by the ProfilerLauncher driving the front-end.
+  /// </summary>
+  public static class VariableVisitor
+  {
+    #region Constants
+
+    /// <summary>
+    /// Name of the variable visitor's class. The ILRewriter needs this as a string to determine
+    /// which Type to use for the instrumentation calls.
+    /// </summary>
+    public static readonly string VariableVisitorClassName = "VariableVisitor";
+
+    /// <summary>
+    /// If we are saving the instrumented program then we need to save the args supplied to the 
+    /// DotNetFrontEnd, this extension will be added onto the end of the saved program path.
+    /// </summary>
+    public static readonly string SavedArgsExtension = ".args";
+
+    /// <summary>
+    /// When we save the program we need to save the type manager used for it, this extension will 
+    /// be added onto the end of the saved program path.
+    /// </summary>
+    public static readonly string SavedTypeManagerExtension = ".tm";
+
+    /// <summary>
+    /// Name of the function to be inserted into the IL to acquire a lock on the writer.
+    /// </summary>
+    public static readonly string AcquireWriterLockFunctionName = "AcquireLock";
+
+    /// <summary>
+    /// Name of the function to be inserted into the IL to relase the lock on the writer.
+    /// </summary>
+    public static readonly string ReleaseWriterLockFunctionName = "ReleaseLock";
+
+    /// <summary>
+    /// The name of the standard instrumentation method in VariableVisitor.cs, this is the method
+    /// which will be called from the added instrumentation calls
+    /// </summary>
+    public static readonly string InstrumentationMethodName = "VisitVariable";
+
+    /// <summary>
+    /// The name of the static instrumentation method in VaraibleVisitor.cs. This is the method
+    /// which will be caleed when only the static fields of a variable should be visited.
+    /// </summary>
+    public static readonly string StaticInstrumentationMethodName = "PerformStaticInstrumentation";
+
+    /// <summary>
+    /// The name of the special instrumentation method in VariableVisitor.cs that has parameter 
+    /// order with the value of the variable before the name of the variable
+    /// </summary>
+    public static readonly string ValueFirstInstrumentationMethodName = "ValueFirstVisitVariable";
+
+    /// <summary>
+    /// The name of the special instrumentation method in VariableVisitor.cs that prints variables 
+    /// of exception type
+    /// </summary>
+    public static readonly string ExceptionInstrumentationMethodName = "VisitException";
+
+    /// <summary>
+    /// The name of the method to print the a program point
+    /// </summary>
+    public static readonly string WriteProgramPointMethodName = "WriteProgramPoint";
+
+    /// <summary>
+    /// The name of the method to set an invocation nonce
+    /// </summary>
+    public static readonly string InvocationNonceSetterMethodName = "SetInvocationNonce";
+
+    /// <summary>
+    /// Name of the method to print the invocation nonce
+    /// </summary>
+    public static readonly string WriteInvocationNonceMethodName = "WriteInvocationNonce";
+
+    /// <summary>
+    /// The name of the method that executes the method call it's given
+    /// </summary>
+    public static readonly string ExecutePureMethodCallMethodName = "ExecutePureMethodCall";
+
+    /// <summary>
+    /// Name of the method to suppress any output
+    /// </summary>
+    public static readonly string ShouldSuppressOutputMethodName = "SetOutputSuppression";
+
+    /// <summary>
+    /// The name of the exception variable added at the end of every method
+    /// </summary>
+    private static readonly string ExceptionVariableName = "exception";
+
+    /// <summary>
+    /// The type of the exception variable added at the end of every method
+    /// </summary>
+    private static readonly string ExceptionTypeName = "System.Exception";
+
+    /// <summary>
+    /// The value of the nonsensical modified bit
+    /// </summary>
+    private static readonly int NonsensicalModifiedBit = 2;
+
+    /// <summary>
+    /// Modified bit value that is always safe to print
+    /// </summary>
+    private static readonly int SafeModifiedBit = 1;
+
+    #endregion
+
+    #region Private Fields
+
+    /// <summary>
+    /// The args for the reflective visitor. Used statically by decl printer and reflector.
+    /// </summary>
+    private static FrontEndArgs frontEndArgs;
+
+    /// <summary>
+    /// TypeManager used to convert between assembly qualified and .NET types and during reflection
+    /// </summary>
+    private static TypeManager typeManager = null;
+
+    /// <summary>
+    /// Map from program point name to number of times that program point has occurred.
+    /// </summary>
+    private static Dictionary<String, int> occurenceCounts;
+
+    /// <summary>
+    /// Whether output for the program point currently being visited should be suppressed. Used in 
+    /// sample-start. Must be set when each time a function in the source program is called,
+    /// e.g. in WriteProgramPoint
+    /// </summary>
+    private static bool shouldSuppressOutput = false;
+
+    /// <summary>
+    /// The current nonce counter
+    /// </summary>
+    private static int globalNonce = 0;
+
+    /// <summary>
+    /// Lock to ensure that no more than one thread is writing at a time
+    /// </summary>
+    private static object WriterLock = new object();
+
+    /// <summary>
+    /// Collection of static fields that have been visited during this program point
+    /// </summary>
+    private static HashSet<string> staticFieldsVisitedForCurrentProgramPoint = new HashSet<string>();
+
+    /// <summary>
+    /// Collection of varibles that have been visited during the current prorgram point
+    /// </summary>
+    private static HashSet<string> variablesVisitedForCurrentProgramPoint = new HashSet<string>();
+
+    #endregion
+
+    /// <summary>
+    /// Set the canoncical representation for refArgs. Allows decl printer and reflective visitor
+    /// to reference the given args. Once this method is called the refArgs can't be changed.
+    /// </summary>
+    /// <exception cref="NotSupportedException">Thrown during an attempt to set args after they 
+    /// have already been set.</exception>
+    /// <param name="reflectionArgs">The reflection args to set.</param>
+    public static void SetReflectionArgs(FrontEndArgs reflectionArgs)
+    {
+      if (frontEndArgs == null)
+      {
+        frontEndArgs = reflectionArgs;
+      }
+      else
+      {
+        throw new NotSupportedException("Attempt to set arguments on the reflector twice.");
+      }
+
+      if (frontEndArgs.SampleStart != FrontEndArgs.NoSampleStart)
+      {
+        occurenceCounts = new Dictionary<string, int>();
+      }
+    }
+
+    /// <summary>
+    /// Set the type manager for refArgs. Once this method is called the typeManager reference
+    /// can't be changed.
+    /// </summary>
+    /// <exception cref="NotSupportedException">Thrown during an attempt to set the type manager
+    /// after it has already been set.</exception>
+    /// <param name="typeManager">The TypeManager to use for reflective visiting.</param>
+    public static void SetTypeManager(TypeManager typeManager)
+    {
+      if (VariableVisitor.typeManager == null)
+      {
+        VariableVisitor.typeManager = typeManager;
+      }
+      else
+      {
+        throw new NotSupportedException("Attempt to set type manager on the reflector twice.");
+      }
+    }
+
+    #region Methods to be called from program to be profiled
+
+    /// <summary>
+    /// Special version of VisitVariable with different parameter ordering for convenient calling 
+    /// convention compatability.
+    /// </summary>
+    /// <param name="variable">The object</param>
+    /// <param name="name">The name of the variable</param>
+    /// <param name="typeName">Description of the type</param>
+    public static void ValueFirstVisitVariable(object variable, string name, string typeName)
+    {
+      // Make the traditional call, rearrange the variables.
+      DoVisit(variable, name, typeName);
+    }
+
+    /// <summary>
+    /// Open the file writer if necessary, then print out the given variable.
+    /// </summary>
+    /// <param name="name">The name of the variable</param>
+    /// <param name="variable">The value of a variable</param>
+    /// <param name="declaredType">The declared type of the variable</param>
+    public static void VisitVariable(string name, object variable, string typeName)
+    {
+      // Make the traditional call, nothing special
+      DoVisit(variable, name, typeName);
+    }
+
+    /// <summary>
+    /// Visit all the static variables of the given type.
+    /// </summary>
+    /// <param name="typeName">Assembly-qualified name of the type to visit.</param>
+    public static void PerformStaticInstrumentation(string typeName)
+    {
+      TextWriter writer = InitializeWriter();
+      try
+      {
+        DNFETypeDeclaration typeDecl = typeManager.ConvertAssemblyQualifiedNameToType(typeName);
+        if (typeDecl == null)
+        {
+          throw new ArgumentException("VariableVistor received invalid type name for static" +
+            " instrumentation.", "typeName");
+        }
+
+        int depth = 0;
+        foreach (Type type in typeDecl.GetAllTypes())
+        {
+          foreach (FieldInfo staticField in
+           type.GetFields(frontEndArgs.GetStaticAccessOptionsForFieldInspection(type)))
+          {
+            if (!typeManager.ShouldIgnoreField(type, staticField.Name))
+            {
+              string staticFieldName = type.Name + "." + staticField.Name;
+              try
+              {
+                if (!staticFieldsVisitedForCurrentProgramPoint.Contains(staticFieldName))
+                {
+                  staticFieldsVisitedForCurrentProgramPoint.Add(staticFieldName);
+                  ReflectiveVisit(staticFieldName, staticField.GetValue(null),
+                        staticField.FieldType, writer, staticFieldName.Count(c => c == '.'));
+                }
+              }
+              catch (ArgumentException)
+              {
+                Console.Error.WriteLine(" Name: " + staticFieldName + " Type: " + type + " Field Name: "
+                    + staticField.Name + " Field Type: " + staticField.FieldType);
+                // The field is declared in the decls so Daikon still needs a value, 
+                ReflectiveVisit(staticFieldName + "." + staticField.Name, null,
+                    staticField.FieldType, writer, depth + 1, VariableModifiers.nonsensical);
+              }
+            }
+          }
+        }
+      }
+      catch (Exception ex)
+      {
+        throw new VariableVisitorException(ex);
+      }
+      finally
+      {
+        // Close the writer so it can be used elsewhere
+        writer.Close();
+      }
+    }
+
+    /// <summary>
+    /// Perform DoVisit, except where the exception is null.
+    /// Null exceptions should actually be treated as non-sensical.
+    /// </summary>
+    /// <param name="exception">An exception to reflectively visit</param>
+    public static void VisitException(object exception)
+    {
+      // If the exception is null we actually want to print it as non-sensical.
+      VariableModifiers flags = (exception == null ? VariableModifiers.nonsensical :
+          VariableModifiers.none);
+      // Make the traditional call, possibly add the nonsensicalElements flag.
+      // Also, downcast everything to System.Object so we call GetType().
+      // TODO(#15): Allow more inspection of exceptions
+      DoVisit(exception, ExceptionVariableName, ExceptionTypeName, flags);
+    }
+
+    /// <summary>
+    /// Acquire the lock on the writer.
+    /// </summary>
+    public static void AcquireLock()
+    {
+      Monitor.Enter(WriterLock);
+    }
+
+    /// <summary>
+    /// Relase the lock on the writer.
+    /// </summary>
+    public static void ReleaseLock()
+    {
+      Monitor.Exit(WriterLock);
+    }
+
+    /// <summary>
+    /// Sets whether output should be suppressed
+    /// </summary>
+    /// <param name="shouldSuppress">True to not print any output during program execution,
+    /// false for normal behavior</param>
+    public static void SetOutputSuppression(bool shouldSuppress)
+    {
+      shouldSuppressOutput = shouldSuppress;
+    }
+
+    /// <summary>
+    /// Set the invocation nonce for this method by storing it in an appropriate local var
+    /// </summary>
+    /// <returns>The invocation nonce for the method</returns>
+    [MethodImpl(MethodImplOptions.Synchronized)]
+    public static int SetInvocationNonce(string programPointName)
+    {
+      return globalNonce++;
+    }
+
+    /// <summary>
+    /// Write the invocation nonce for the current method
+    /// </summary>
+    /// <param name="nonce">Nonce-value to print</param>
+    public static void WriteInvocationNonce(int nonce)
+    {
+      TextWriter writer = InitializeWriter();
+      writer.WriteLine("this_invocation_nonce");
+      writer.WriteLine(nonce);
+      writer.Close();
+    }
+
+    /// <summary>
+    /// Write the given program point, sanitizing the name if necessary
+    /// </summary>
+    /// <param name="programPointName">Name of program point to print</param>
+    /// <param name="label">Label used to differentiate the specific program point from other with 
+    /// the same name.</param>
+    [MethodImpl(MethodImplOptions.Synchronized)]
+    public static void WriteProgramPoint(string programPointName, string label)
+    {
+      staticFieldsVisitedForCurrentProgramPoint.Clear();
+      variablesVisitedForCurrentProgramPoint.Clear();
+
+      if (frontEndArgs == null)
+      {
+        // Front end args are null because the program was saved and then loaded. The args have
+        // been saved to disk, so load them now.
+        LoadFrontEndArgsAndTypeManagerFromDisk();
+      }
+      if (frontEndArgs.SampleStart != FrontEndArgs.NoSampleStart)
+      {
+        int oldOccurrences;
+        occurenceCounts.TryGetValue(programPointName, out oldOccurrences);
+        if (oldOccurrences > 0)
+        {
+          // If we've seen less than SampleStart print all.
+          // After we've seen the first SampleStart print 10%.
+          // For each subsequent SampleStart decrease printing by a factor of 10.
+          // TODO(#40): Optimize this computation.
+          shouldSuppressOutput = oldOccurrences % (int)Math.Pow(10,
+            (oldOccurrences / frontEndArgs.SampleStart)) != 0;
+        }
+        occurenceCounts[programPointName] = oldOccurrences + 1;
+      }
+      TextWriter writer = InitializeWriter();
+      if (programPointName == null)
+      {
+        throw new ArgumentNullException("programPointName");
+      }
+      writer.WriteLine();
+      programPointName = DeclarationPrinter.SanitizeProgramPointName(programPointName) +
+          (String.IsNullOrEmpty(label) ? String.Empty : label);
+      writer.WriteLine(programPointName);
+      writer.Close();
+    }
+
+    /// <summary>
+    /// Execute the given pure method call on the given object
+    /// </summary>
+    /// <param name="obj">Object to execute the pure method call on</param>
+    /// <param name="methodKey">Key for the method to lookup to execute</param>
+    /// <returns>The result of the exeuction</returns>
+    public static object ExecutePureMethodCall(object obj, int methodKey)
+    {
+      // Pure methods have no parameters
+      MethodInfo method = typeManager.GetPureMethodValue(methodKey);
+      if (obj != null)
+      {
+        Type extractedType = obj.GetType();
+        if (extractedType != null)
+        {
+          method = extractedType.GetMethod(method.Name);
+          //  return method.Invoke(
+          //     Convert.ChangeType(obj, obj.GetType()), null);
+        }
+      }
+      return method.Invoke(
+          obj, null);
+    }
+
+    #endregion
+
+    /// <summary>
+    /// Common visit function, called by all public interfaces to VariableVisitor.
+    /// </summary>
+    /// <param name="variable">Variable to visit</param>
+    /// <param name="name">Name of the function as specified by the user, or by the object's 
+    /// path</param>
+    /// <param name="typeName">Assembly-qualified name of the object's type as a string</param>
+    /// <param name="flags">Flags providing additional information about the variable.</param>
+    [MethodImpl(MethodImplOptions.Synchronized)]
+    private static void DoVisit(object variable, string name, string typeName,
+        VariableModifiers flags = VariableModifiers.none)
+    {
+      // TODO(#15): Can we pull any fields from exceptions?
+      // Exceptions shouldn't be recursed any further down than the 
+      // variable itself, because we only know that they are an exception.
+      TextWriter writer = InitializeWriter();
+      DNFETypeDeclaration typeDecl = typeManager.ConvertAssemblyQualifiedNameToType(typeName);
+
+      try
+      {
+        foreach (Type type in typeDecl.GetAllTypes())
+        {
+          if (type == null)
+          {
+            writer.WriteLine(name);
+            writer.WriteLine("nonsensical");
+            writer.WriteLine(2);
+            return;
+          }
+
+          int depth = 0;
+          ReflectiveVisit(name, variable, type, writer, depth, flags);
+        }
+      }
+      //catch (Exception ex)
+      //{
+      //  throw new VariableVisitorException(ex);
+      //}
+      finally
+      {
+        // Close the writer so it can be used elsewhere
+        writer.Close();
+      }
+    }
+
+    /// <summary>
+    /// Get a datatrace writer. Caller is responsible for closing if necessary.
+    /// Warning suppressed because caller takes responsibility for disposing.
+    /// </summary>
+    [System.Diagnostics.CodeAnalysis.SuppressMessage("Microsoft.Reliability",
+        "CA2000:Dispose objects before losing scope")]
+    private static TextWriter InitializeWriter()
+    {
+      if (shouldSuppressOutput)
+      {
+        return TextWriter.Null;
+      }
+
+      TextWriter writer;
+      // Append to the file since we are writing one object at a time
+      if (frontEndArgs.PrintOutput)
+      {
+        writer = System.Console.Out;
+      }
+      else
+      {
+        writer = new StreamWriter(frontEndArgs.OutputLocation, true);
+      }
+
+      if (frontEndArgs.ForceUnixNewLine)
+      {
+        // Force UNIX new-line convention
+        writer.NewLine = "\n";
+      }
+
+      return writer;
+    }
+
+    /// <summary>
+    /// If the instrumented program was started from disk then we need to populate the type manager
+    /// and front end args objects with their stored values.
+    /// </summary>
+    /// We do dispose it.
+    [System.Diagnostics.CodeAnalysis.SuppressMessage("Microsoft.Reliability",
+        "CA2000:Dispose objects before losing scope")]
+    private static void LoadFrontEndArgsAndTypeManagerFromDisk()
+    {
+      Stream stream = null;
+      try
+      {
+        // First load the front end args.
+        stream = new FileStream(System.Reflection.Assembly.GetExecutingAssembly().Location +
+              SavedArgsExtension,
+            FileMode.Open,
+            FileAccess.Read,
+            FileShare.Read);
+        IFormatter formatter = new BinaryFormatter();
+        frontEndArgs = (FrontEndArgs)formatter.Deserialize(stream);
+
+        // Now load the type manager.
+        stream = new FileStream(System.Reflection.Assembly.GetExecutingAssembly().Location +
+              SavedTypeManagerExtension,
+            FileMode.Open,
+            FileAccess.Read,
+            FileShare.Read);
+        typeManager = (TypeManager)formatter.Deserialize(stream);
+      }
+      finally
+      {
+        if (stream != null) { stream.Dispose(); }
+      }
+    }
+
+    #region Reflective Visitor and helper methods
+
+    /// <summary>
+    /// Print the 3 line (name, value, mod bit) triple for the given variable and all its 
+    /// children.
+    /// </summary>
+    /// <param name="name">Name of the variable to print</param>
+    /// <param name="obj">The variable to print</param>
+    /// <param name="type">The declared type of the variable</param>
+    /// <param name="writer">The writer to use to print</param>
+    /// <param name="depth">The current call depth</param>
+    /// <param name="flags">Flags indicating special printing</param>
+    private static void ReflectiveVisit(string name, object obj, Type type,
+        TextWriter writer, int depth, VariableModifiers flags = VariableModifiers.none)
+    {
+      if (variablesVisitedForCurrentProgramPoint.Contains(name))
+      {
+        return;
+      }
+      else
+      {
+        variablesVisitedForCurrentProgramPoint.Add(name);
+      }
+
+      if (depth > frontEndArgs.MaxNestingDepth ||
+          !frontEndArgs.ShouldPrintVariable(name))
+      {
+        return;
+      }
+
+      // Don't visit the fields of variables with certain flags.
+      bool simplePrint = flags.HasFlag(VariableModifiers.to_string) ||
+          flags.HasFlag(VariableModifiers.classname);
+
+      // Print variable's name.
+      writer.WriteLine(name);
+
+      // Print variable's value.
+      writer.WriteLine(GetVariableValue(obj, type, flags));
+
+      // Print variable's modified bit.
+      // Stub implementation, always print safe value.
+      if (flags.HasFlag(VariableModifiers.nonsensical))
+      {
+        writer.WriteLine(NonsensicalModifiedBit);
+      }
+      else
+      {
+        writer.WriteLine(SafeModifiedBit);
+      }
+
+      // Print the varible's children.
+      if (simplePrint)
+      {
+        return;
+      }
+      if (typeManager.IsListImplementer(type))
+      {
+        ProcessVariableAsList(name, obj, type, writer, depth);
+      }
+      else if (typeManager.IsFSharpListImplementer(type))
+      {
+          object[] result = null;
+          if (obj != null)
+          {
+            result = TypeManager.ConvertFSharpListToCSharpArray(obj);
+          }
+
+        ProcessVariableAsList(name, result, result.GetType(), writer, depth);
+      }
+        else if (typeManager.IsSet(type) || typeManager.IsFSharpSet(type))
+      {
+        IEnumerable set = (IEnumerable)obj;
+        // A set can have only one generic argument -- the element type
+        Type setElementType = type.GetGenericArguments()[0];
+        // We don't statically know the element type or array length so create a temprorary list
+        // that can take objects of any type and have any length. Then create an array of the
+        // proper length and type and hand that off.
+        IList result = new ArrayList();
+          if (set != null)
+          {
+            foreach (var item in set)
+            {
+              result.Add(item);
+            }
+          }
+        Array convertedList = Array.CreateInstance(setElementType, result.Count);
+        result.CopyTo(convertedList, 0);
+        ProcessVariableAsList(name, convertedList, convertedList.GetType(), writer, depth);
+      }
+      else if (frontEndArgs.LinkedLists && typeManager.IsLinkedListImplementer(type))
+      {
+        FieldInfo linkedListField = TypeManager.FindLinkedListField(type);
+        // Synthetic list of the sequence of linked list values
+        IList<object> expandedList = new List<object>();
+        Object curr = obj;
+        while (curr != null)
+        {
+          expandedList.Add(curr);
+          curr = GetFieldValue(curr, linkedListField, linkedListField.Name);
+        }
+          ProcessVariableAsList(name + "." + linkedListField.Name, expandedList,  type, writer, 
+              depth);
+        }
+        else if (typeManager.IsMap(type))
+        {
+          List<DictionaryEntry> entries = new List<DictionaryEntry>();
+          // TODO(#54) : Implement
+          IDictionary dict = (IDictionary)obj;
+          foreach (DictionaryEntry entry in dict)
+          {
+            entries.Add(entry);
+          }
+          ProcessVariableAsList(name, entries, entries.GetType(), writer, depth);
+      }
+      else
+      {
+        VariableModifiers fieldFlags = VariableModifiers.none;
+        if (obj == null)
+        {
+          fieldFlags |= VariableModifiers.nonsensical;
+        }
+
+        foreach (FieldInfo field in
+            type.GetFields(frontEndArgs.GetInstanceAccessOptionsForFieldInspection(type)))
+        {
+          try
+          {
+            if (!typeManager.ShouldIgnoreField(type, field.Name))
+            {
+              ReflectiveVisit(name + "." + field.Name, GetFieldValue(obj, field, field.Name),
+                  field.FieldType, writer, depth + 1, fieldFlags);
+            }
+          }
+          catch (ArgumentException)
+          {
+            Console.Error.WriteLine(" Name: " + name + " Type: " + type + " Field Name: "
+                + field.Name + " Field Type: " + field.FieldType);
+              // The field is declared in the decls so Daikon still needs a value. 
+            ReflectiveVisit(name + "." + field.Name, null,
+                field.FieldType, writer, depth + 1, fieldFlags | VariableModifiers.nonsensical);
+          }
+        }
+        foreach (FieldInfo staticField in
+            type.GetFields(frontEndArgs.GetStaticAccessOptionsForFieldInspection(type)))
+        {
+          if (!typeManager.ShouldIgnoreField(type, staticField.Name))
+          {
+            try
+            {
+              string staticFieldName = type.Name + "." + staticField.Name;
+              if (!staticFieldsVisitedForCurrentProgramPoint.Contains(staticFieldName))
+              {
+                staticFieldsVisitedForCurrentProgramPoint.Add(staticFieldName);
+                ReflectiveVisit(staticFieldName, GetFieldValue(obj, staticField, staticField.Name),
+                      staticField.FieldType, writer, staticFieldName.Count(c => c == '.'), fieldFlags);
+              }
+            }
+            catch (ArgumentException)
+            {
+              Console.Error.WriteLine(" Name: " + name + " Type: " + type + " Field Name: "
+                  + staticField.Name + " Field Type: " + staticField.FieldType);
+              // The field is declared in the decls so Daikon still needs a value, 
+              ReflectiveVisit(name + "." + staticField.Name, null,
+                  staticField.FieldType, writer, depth + 1, fieldFlags | VariableModifiers.nonsensical);
+            }
+          }
+        }
+
+        if (!type.IsSealed)
+        {
+          object xType = (obj == null ? null : obj.GetType());
+          ReflectiveVisit(name + '.' + DeclarationPrinter.GetTypeMethodCall, xType,
+              TypeManager.TypeType, writer, depth + 1,
+              (obj == null ? VariableModifiers.nonsensical : VariableModifiers.none) | VariableModifiers.classname);
+        }
+        if (type == TypeManager.StringType)
+        {
+          object xString = (obj == null ? null : obj.ToString());
+          ReflectiveVisit(name + '.' + DeclarationPrinter.ToStringMethodCall, xString,
+              TypeManager.StringType, writer, depth + 1,
+              fieldFlags | VariableModifiers.to_string);
+        } // Close StringType if
+      } // Close non-list inspection
+    } // Close ReflectiveVisit()
+
+    /// <summary>
+    /// Process the given variable of list type, calling GetType if necessary and visiting 
+    /// the children elements.
+    /// </summary>
+    /// <param name="name">Name of the varible</param>
+    /// <param name="obj">List being visited</param>
+    /// <param name="type">Type of the list</param>
+    /// <param name="writer">Writer to output to</param>
+    /// <param name="depth">Depth of the list variable</param>
+    private static void ProcessVariableAsList(string name, object obj, Type type,
+        TextWriter writer, int depth)
+    {
+      // Call GetType() on the list if necessary.
+      Type elementType = TypeManager.GetListElementType(type);
+      if (!elementType.IsSealed)
+      {
+        ReflectiveVisit(name + "." + DeclarationPrinter.GetTypeMethodCall, type,
+            TypeManager.TypeType, writer, depth + 1,
+            VariableModifiers.classname);
+      }
+      // Now visit each element.
+      // Element inspection is at the same depth as the list.
+      // null lists won't cast but we don't want to throw an exception for that
+      if ((obj != null) && !(obj is IList))
+      {
+        throw new NotSupportedException("Can'type list reflective visit something that isn'type a"
+            + " list. This is a bug in the reflector implementation.");
+      }
+      else
+      {
+        ListReflectiveVisit(name + "[..]", (IList)obj, elementType, writer, depth);
+      }
+    }
+
+    /// <summary>
+    /// Print the 3 line (name, array, mod bit) triple, traversing list, printing each value,
+    /// and the child calls for each value
+    /// </summary>
+    /// <param name="name">The name of the list to print</param>
+    /// <param name="list">The list to print</param>
+    /// <param name="elementType">The type of the list's elements</param>
+    /// <param name="writer">The writer to write with</param>
+    /// <param name="depth">The depth of the current visitaton</param>
+    /// <param name="flags">The flags for the list, if any</param>
+    /// <param name="nonsensicalElements">If any elements are non-sensical, an array 
+    /// indicating which ones are</param>
+    private static void ListReflectiveVisit(string name, IList list, Type elementType,
+        TextWriter writer, int depth, VariableModifiers flags = VariableModifiers.none,
+        bool[] nonsensicalElements = null)
+    {
+      if (depth > frontEndArgs.MaxNestingDepth ||
+          !frontEndArgs.ShouldPrintVariable(name))
+      {
+        return;
+      }
+
+      // We might not know the type, e.g. for non-generic ArrayList
+      if (elementType == null)
+      {
+        elementType = TypeManager.ObjectType;
+      }
+
+      // Don't inspect fields on some calls.
+      bool simplePrint = flags.HasFlag(VariableModifiers.to_string)
+          || flags.HasFlag(VariableModifiers.classname);
+
+      // Write name of the list, which possibly is its path.
+      writer.WriteLine(name);
+
+      // If a reference to a list is null the reference is nonsensical.
+      if (list == null)
+      {
+        flags |= VariableModifiers.nonsensical;
+        // Write nonsensical
+        writer.WriteLine(GetVariableValue(list, elementType, flags));
+        // Write the mod bit
+        writer.WriteLine(NonsensicalModifiedBit);
+      }
+      else
+      {
+        // Write the values of each element in the list, space separated, on a single line in 
+        // brackets.
+        StringBuilder builder = new StringBuilder();
+        builder.Append("[");
+        for (int i = 0; i < list.Count; i++)
+        {
+          VariableModifiers elementFlags = VariableModifiers.none;
+          if (nonsensicalElements != null && nonsensicalElements[i])
+          {
+            elementFlags = VariableModifiers.nonsensical;
+          }
+          builder.Append(GetVariableValue(list[i], elementType, flags | elementFlags) + " ");
+        }
+
+        // Strip off the trailing space before adding the ], only if we ever added a space
+        if (builder.Length > 1)
+        {
+          builder.Remove(builder.Length - 1, 1);
+        }
+        builder.Append("]");
+        writer.WriteLine(builder);
+
+        // Write mod bit. Dummy implementation; always writes safe value.
+        writer.WriteLine(SafeModifiedBit);
+      }
+
+      if (elementType.IsClass && !simplePrint)
+      {
+        if (typeManager.IsListImplementer(elementType))
+        {
+          // Daikon can't handle nested arrays. Just skip silently.
+          return;
+        }
+        else if (typeManager.IsFSharpListImplementer(elementType))
+        {
+          // Daikon can't handle nested lists. Skip silently.
+          return;
+        }
+
+        // If the list was null then we can't visit the children, just print nonsensical for them.
+        if (list == null)
+        {
+          VisitNullListChildren(name, elementType, writer, depth);
+        }
+        else
+        {
+          if (nonsensicalElements == null)
+          {
+            nonsensicalElements = new bool[list.Count];
+          }
+          VisitListChildren(name, list, elementType, writer, depth, nonsensicalElements);
+        } // Close non-null branch
+      } // Close non-child visit check
+    } // Close ListReflectiveVisit()
+
+    /// <summary>
+    /// Visit all children of a null list -- printing nonsensical at each step.
+    /// </summary>
+    /// <param name="name">name of the null array</param>
+    /// <param name="elementType">Type of the elements that would be in the list</param>
+    /// <param name="writer">Writer to write the results of the visit using to</param>
+    /// <param name="depth">Current nesting depth</param>
+    private static void VisitNullListChildren(string name, Type elementType,
+        TextWriter writer, int depth)
+    {
+      foreach (FieldInfo elementField in
+          elementType.GetFields(frontEndArgs.GetInstanceAccessOptionsForFieldInspection(elementType)))
+      {
+        ListReflectiveVisit(name + "." + elementField.Name, null,
+            elementField.FieldType, writer, depth + 1);
+      }
+      foreach (FieldInfo elementField in
+          elementType.GetFields(frontEndArgs.GetStaticAccessOptionsForFieldInspection(elementType)))
+      {
+        string staticFieldName = elementType.Name + "." + elementField.Name;
+        if (!staticFieldsVisitedForCurrentProgramPoint.Contains(staticFieldName))
+        {
+          staticFieldsVisitedForCurrentProgramPoint.Add(staticFieldName);
+          ListReflectiveVisit(staticFieldName, null, elementField.FieldType, writer,
+              staticFieldName.Count(c => c == '.'));
+        }
+      }
+
+      if (elementType == TypeManager.StringType)
+      {
+        ListReflectiveVisit(name + "." + DeclarationPrinter.ToStringMethodCall, null,
+            TypeManager.StringType, writer, depth + 1, VariableModifiers.to_string);
+      }
+    }
+
+    /// <summary>
+    /// Visit the children of a non-null array, printing the value of each element's children.
+    /// </summary>
+    /// <param name="list">The list whose children to visit</param>
+    /// 
+    /// <param name="nonsensicalElements">Indicator of which elements in the list are 
+    /// nonsensical</param>
+    /// <param name="name">name of the null array</param>
+    /// <param name="elementType">Type of the elements that would be in the list</param>
+    /// <param name="writer">Writer to write the results of the visit using to</param>
+    /// <param name="depth">Current nesting depth</param>
+    private static void VisitListChildren(string name, IList list, Type elementType,
+        TextWriter writer, int depth, bool[] nonsensicalElements)
+    {
+      foreach (FieldInfo elementField in
+          elementType.GetFields(frontEndArgs.GetInstanceAccessOptionsForFieldInspection(elementType)))
+      {
+        if (!typeManager.ShouldIgnoreField(elementType, elementField.Name))
+        {
+          VisitListField(name, list, elementType, writer, depth, nonsensicalElements, elementField);
+        }
+      }
+
+      // Static fields will have the same value for every element so just visit them once
+      foreach (FieldInfo elementField in
+          elementType.GetFields(frontEndArgs.GetStaticAccessOptionsForFieldInspection(elementType)))
+      {
+        if (!typeManager.ShouldIgnoreField(elementType, elementField.Name))
+        {
+          string staticFieldName = elementType.Name + "." + elementField.Name;
+          if (!staticFieldsVisitedForCurrentProgramPoint.Contains(staticFieldName))
+          {
+            staticFieldsVisitedForCurrentProgramPoint.Add(staticFieldName);
+            ReflectiveVisit(staticFieldName, elementField.GetValue(null),
+                  elementField.FieldType, writer, staticFieldName.Count(c => c == '.'));
+          }
+        }
+      }
+
+      if (!elementType.IsSealed)
+      {
+        Type[] typeArray = new Type[list.Count];
+        for (int i = 0; i < list.Count; i++)
+        {
+          if (list[i] == null)
+          {
+            typeArray[i] = null;
+          }
+          else
+          {
+            typeArray[i] = list[i].GetType();
+          }
+          nonsensicalElements[i] = list[i] == null;
+        }
+        ListReflectiveVisit(name + "." + DeclarationPrinter.GetTypeMethodCall, typeArray,
+            TypeManager.TypeType, writer, depth + 1, VariableModifiers.classname,
+            nonsensicalElements: nonsensicalElements);
+      }
+
+      if (elementType == TypeManager.StringType)
+      {
+        string[] stringArray = new string[list.Count];
+        for (int i = 0; i < list.Count; i++)
+        {
+          if (list[i] == null)
+          {
+            stringArray[i] = null;
+          }
+          else
+          {
+            stringArray[i] = list[i].ToString();
+          }
+        }
+        ListReflectiveVisit(name + "." + DeclarationPrinter.ToStringMethodCall, stringArray,
+            TypeManager.StringType, writer, depth + 1, VariableModifiers.to_string);
+      }
+    }
+
+    /// <summary>
+    /// Visit a given field for each element of a given list.
+    /// </summary>
+    /// <param name="name">Name of the list variable</param>
+    /// <param name="list">The actual list variable</param>
+    /// <param name="elementType">The type of the element of the list</param>
+    /// <param name="writer">The writer used to print the visitation results</param>
+    /// <param name="depth">The depth the fields will be printed at</param>
+    /// <param name="nonsensicalElements">An array indicating corresponding locations in the list containing non-sensical elements</param>
+    /// <param name="elementField">The field to be inspected</param>
+    private static void VisitListField(string name, IList list, Type elementType, TextWriter writer,
+        int depth, bool[] nonsensicalElements, FieldInfo elementField)
+    {
+      // If we have a non-null list then build an array comprising the calls on each 
+      // element. The array must be object type so it can take any children.
+      Array childArray = Array.CreateInstance(TypeManager.ObjectType, list.Count);
+      for (int i = 0; i < list.Count; i++)
+      {
+        try
+        {
+          childArray.SetValue(GetFieldValue(list[i], elementField, elementField.Name), i);
+        }
+        catch (ArgumentException)
+        {
+          Console.Error.WriteLine(" Name: " + name + " Type: " +
+            elementType + " Field Name: " + elementField.Name +
+            " Field Type: " + elementField.FieldType);
+          childArray.SetValue(null, i);
+        }
+        nonsensicalElements[i] = (list[i] == null);
+      }
+      ListReflectiveVisit(name + "." + elementField.Name, childArray,
+          elementField.FieldType, writer, depth + 1,
+          nonsensicalElements: nonsensicalElements);
+    }
+
+    /// <summary>
+    /// Generate a string representation of the value of variable, based on its type.
+    /// </summary>
+    /// <param name="variable">The object to print</param>
+    /// <param name="type">The type to be used when determining how to print</param>
+    /// <param name="flags">Any flags for the variable</param>
+    /// <returns>String containing a daikon-valid representation of the variable's value</returns>
+    private static string GetVariableValue(object x, Type type, VariableModifiers flags)
+    {
+      if (flags.HasFlag(VariableModifiers.nonsensical))
+      {
+        return "nonsensical";
+      }
+      else if (x == null)
+      {
+        return "null";
+      }
+      else if (type.IsEnum)
+      {
+        if (frontEndArgs.EnumUnderlyingValues)
+        {
+          return Convert.ChangeType(x, Enum.GetUnderlyingType(type),
+            CultureInfo.InvariantCulture).ToString();
+        }
+        else
+        {
+          return x.ToString();
+        }
+      }
+      else if (flags.HasFlag(VariableModifiers.classname) ||
+          flags.HasFlag(VariableModifiers.to_string))
+      {
+        return PrepareString(x.ToString());
+      }
+      else if (type.IsValueType)
+      {
+        if (type == TypeManager.BooleanType)
+        {
+          if ((bool)x)
+          {
+            return "true";
+          }
+          else
+          {
+            return "false";
+          }
+        }
+        else if (type == TypeManager.CharType)
+        {
+          return ((int)(char)x).ToString(CultureInfo.InvariantCulture);
+        }
+        else if (TypeManager.IsAnyNumericType(type))
+        {
+          return x.ToString();
+        }
+      }
+
+      // Type is either an object or a user-defined struct, print out its hashcode.
+      SetOutputSuppression(true);
+      string hashcode = x.GetHashCode().ToString(CultureInfo.InvariantCulture);
+      SetOutputSuppression(false);
+      return hashcode;
+    }
+
+    /// <summary>
+    /// Reflectively get the value in fieldName from obj, null if obj is null
+    /// </summary>
+    /// <param name="obj">Object to inspect</param>
+    /// <param name="field">Field to get the value of</param>
+    /// <param name="fieldName">Name of the field whose value to get</param>
+    /// <returns>Value of the given field of obj, or null if obj was null
+    /// </returns>
+    /// <exception cref="ArgumentException">If the field is not found in the object</exception>
+    private static object GetFieldValue(object obj, FieldInfo field, string fieldName)
+    {
+      if (obj == null)
+      {
+        return null;
+      }
+
+      try
+      {
+        // First attempt to load the value directly using the FieldInfo object.
+        return field.GetValue(obj);
+      }
+      catch
+      {
+        // If that fails re-extract the FieldInfo object ant try again.
+        field = obj.GetType().GetField(fieldName, BindingFlags.Public |
+                                                            BindingFlags.NonPublic |
+                                                            BindingFlags.Static |
+                                                            BindingFlags.Instance);
+
+        if (field == null)
+        {
+          throw new ArgumentException("No such staticField was found.", "fieldName");
+        }
+
+        return field.GetValue(obj);
+      }
+    }
+
+    /// <summary>
+    /// Prepare the given string for printing to daikon format.
+    /// </summary>
+    /// <param name="programPointName">Value of the string to prepare</param>
+    /// <returns>String that can be output to a daikon datatrace file</returns>
+    private static string PrepareString(String str)
+    {
+      // Escape internal quotes, backslashes, newlines, and carriage returns
+      str = str.Replace("\\", "\\\\");
+      str = str.Replace("\"", "\\\"");
+      str = str.Replace("\n", "\\n");
+      str = str.Replace("\r", "\\r");
+
+      // Add quotes before and after string contents
+      StringBuilder builder = new StringBuilder();
+      builder.Append("\"");
+      builder.Append(str);
+      builder.Append("\"");
+      return builder.ToString();
+    }
+
+    #endregion
+  }
+}