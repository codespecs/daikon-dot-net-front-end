--- conflicted
+++ resolved
@@ -1,1605 +1,1601 @@
-﻿// VariableVisitor defines the methods used to inspect variables at runtime. Calls to this class 
-// are inserted by the profiler, and are inserted for each variable in the source program.
-// The visitor receives an object name, value, and type, and prints this
-// information to the datatrace file. The object's fields are visited recursively.
-
-// The following steps should be performed by the IL Rewriting Library to use VariableVisitor:
-// 1) The name of the variable is pushed on the stack.
-// 2) The variable value is pushed on the stack.
-// 3) The assembly-qualified name of the variable is pushed on the stack.
-// 4) The call to VisitVariable is added to the method's IL. It will consume all variable and push
-//    nothing back onto the stack.
-
-// We use assembly-qualified name because it is easy to load a string into the IL stack.
-// It would be more semantically meaningful to use System.Type but that would require being
-// able to push the proper reference onto the stack from the ILRewriter, and there's no good way
-// to do this. The TypeManager is responsible for resolving the assembly-qualified name to a .NET
-// type.
-
-using System;
-using System.Collections;
-using System.Collections.Concurrent;
-using System.Collections.Generic;
-using System.Diagnostics;
-using System.Diagnostics.Contracts;
-using System.Globalization;
-using System.IO;
-using System.Linq;
-using System.Reflection;
-using System.Runtime.CompilerServices;
-using System.Runtime.Serialization;
-using System.Runtime.Serialization.Formatters.Binary;
-using System.Text;
-using System.Threading;
-using DotNetFrontEnd.Contracts;
-
-namespace DotNetFrontEnd
-{
-  /// <summary>
-  /// The possible flags we may want to specify for a variable
-  /// </summary>
-  [Flags]
-  internal enum VariableModifiers
-  {
-    none = 1,
-    /*
-    // TODO(#11): Implement programmatic program point recognition, until then a flag is used
-    // as the name, and the program point is the value
-    // Any value will be ignored, only the name will be printed
-    program_point = none << 1,
-    // The argument contains a string that will be sanitized, then printed
-    string_to_print = program_point << 1,
-     */
-    to_string = none << 1,
-    classname = to_string << 1,
-    nonsensical = classname << 1,
-    ignore_linked_list = nonsensical << 1,
-  }
-
-  /// <summary>
-  /// The variable visitor, calls to VariableVisitor's VisitVariable() are inserted into the 
-  /// program's IL. Each object is visited, its fields and/or elements are printed to the datatrace 
-  /// file. This class is never instantiated, it is called statically by the program to be profiled 
-  /// as it runs. Its arguments are set by the ProfilerLauncher driving the front-end.
-  /// </summary>
-  public static class VariableVisitor
-  {
-    #region Constants
-
-    /// <summary>
-    /// Name of the variable visitor's class. The ILRewriter needs this as a string to determine
-    /// which Type to use for the instrumentation calls.
-    /// </summary>
-    public static readonly string VariableVisitorClassName = "VariableVisitor";
-
-    /// <summary>
-    /// Name of the function to be inserted into the IL to acquire a lock on the writer.
-    /// </summary>
-    public static readonly string AcquireWriterLockFunctionName = "AcquireLock";
-
-    /// <summary>
-    /// Name of the function to be inserted into the IL to release the lock on the writer.
-    /// </summary>
-    public static readonly string ReleaseWriterLockFunctionName = "ReleaseLock";
-
-    /// <summary>
-    /// Name of the function to be inserted into the IL to increment the call nesting depth.
-    /// </summary>
-    public static readonly string IncrementDepthFunctionName = "IncrementThreadDepth";
-
-    /// <summary>
-    /// Name of the function to be inserted into the IL to decrement the call nesting depth.
-    /// </summary>
-    public static readonly string DecrementDepthFunctionName = "DecrementThreadDepth";
-
-    /// <summary>
-    /// Name of the function to stop execution if an exception escaped reflective visiting
-    /// </summary>
-    public static readonly string KillFunctionName = "KillApplication";
-
-    /// <summary>
-    /// The name of the standard instrumentation method in VariableVisitor.cs, this is the method
-    /// which will be called from the added instrumentation calls
-    /// </summary>
-    public static readonly string InstrumentationMethodName = "VisitVariable";
-
-    /// <summary>
-    /// The file extension for the serialized type manager
-    /// </summary>
-    public static readonly string TypeManagerFileExtension = ".tm";
-
-    /// <summary>
-    /// The name of the static instrumentation method in VariableVisitor.cs. This is the method
-    /// which will be called when only the static fields of a variable should be visited.
-    /// </summary>
-    public static readonly string StaticInstrumentationMethodName = "PerformStaticInstrumentation";
-
-    /// <summary>
-    /// The name of the special instrumentation method in VariableVisitor.cs that has parameter 
-    /// order with the value of the variable before the name of the variable
-    /// </summary>
-    public static readonly string ValueFirstInstrumentationMethodName = "ValueFirstVisitVariable";
-
-    /// <summary>
-    /// The name of the special instrumentation method in VariableVisitor.cs that prints variables 
-    /// of exception type
-    /// </summary>
-    public static readonly string ExceptionInstrumentationMethodName = "VisitException";
-
-    /// <summary>
-    /// The name of the method to print the a program point
-    /// </summary>
-    public static readonly string WriteProgramPointMethodName = "WriteProgramPoint";
-
-    /// <summary>
-    /// Name of the method to call to save assembly name and path
-    /// </summary>
-    public static readonly string InitializeFrontEndArgumentsMethodName = "InitializeFrontEndArgs";
-
-    /// <summary>
-    /// The name of the method to set an invocation nonce
-    /// </summary>
-    public static readonly string InvocationNonceSetterMethodName = "SetInvocationNonce";
-
-    /// <summary>
-    /// Name of the method to print the invocation nonce
-    /// </summary>
-    public static readonly string WriteInvocationNonceMethodName = "WriteInvocationNonce";
-
-    /// <summary>
-    /// Name of the method to suppress any output
-    /// </summary>
-    public static readonly string ShouldSuppressOutputMethodName = "SetOutputSuppression";
-
-    /// <summary>
-    /// The name of the exception variable added at the end of every method
-    /// </summary>
-    private static readonly string ExceptionVariableName = "exception";
-
-    /// <summary>
-    /// The type of the exception variable added at the end of every method
-    /// </summary>
-    private static readonly string ExceptionTypeName = "System.Exception";
-
-    /// <summary>
-    /// The value of the nonsensical modified bit
-    /// </summary>
-    private static readonly int NonsensicalModifiedBit = 2;
-
-    /// <summary>
-    /// Modified bit value that is always safe to print
-    /// </summary>
-    private static readonly int SafeModifiedBit = 1;
-
-    #endregion
-
-    #region Private Fields
-
-    /// <summary>
-    /// The args for the reflective visitor. Used statically by decl printer and reflector.
-    /// </summary>
-    private static FrontEndArgs frontEndArgs = null;
-
-    /// <summary>
-    /// TypeManager used to convert between assembly qualified and .NET types and during reflection
-    /// </summary>
-    private static TypeManager typeManager = null;
-
-    /// <summary>
-    /// Map from program point name to number of times that program point has occurred.
-    /// </summary>
-    private static Dictionary<String, int> occurenceCounts = null;
-
-    /// <summary>
-    /// Whether output for the program point currently being visited should be suppressed. Used in 
-    /// sample-start. Must be set when each time a function in the source program is called,
-    /// e.g. in WriteProgramPoint
-    /// </summary>
-    public static bool SuppressOutput { get; set; }
-
-    /// <summary>
-    /// The current nonce counter
-    /// </summary>
-    private static int globalNonce = 0;
-
-    /// <summary>
-    /// Lock to ensure that no more than one thread is writing at a time
-    /// </summary>
-    private static readonly object WriterLock = new object();
-
-    /// <summary>
-    /// Collection of static fields that have been visited during this program point
-    /// </summary>
-    private static readonly HashSet<string> staticFieldsVisitedForCurrentProgramPoint = new HashSet<string>();
-
-    /// <summary>
-    /// Collection of variables that have been visited during the current program point
-    /// </summary>
-    private static readonly HashSet<string> variablesVisitedForCurrentProgramPoint = new HashSet<string>();
-
-    /// <summary>
-    /// Depth of the thread in visit calls
-    /// </summary>
-    private static readonly ConcurrentDictionary<Thread, int> threadDepthMap = new ConcurrentDictionary<Thread, int>();
-
-    /// <summary>
-    /// Writer lock acquire time-out
-    /// </summary>
-    private const int MAX_LOCK_ACQUIRE_TIME_MILLIS = 20 * 1000;
-
-    #endregion
-
-    /// <summary>
-    /// Set the canonical representation for refArgs. Allows decl printer and reflective visitor
-    /// to reference the given args. Once this method is called the refArgs can't be changed.
-    /// </summary>
-    /// <exception cref="NotSupportedException">Thrown during an attempt to set args after they 
-    /// have already been set.</exception>
-    /// <param name="reflectionArgs">The reflection args to set.</param>
-    public static FrontEndArgs ReflectionArgs
-    {
-      get
-      {
-        Contract.Ensures(Contract.Result<FrontEndArgs>() == VariableVisitor.frontEndArgs);
-        return VariableVisitor.frontEndArgs;
-      }
-      set
-      {
-        Contract.Requires(ReflectionArgs == null, "Attempt to set arguments on the reflector twice.");
-        Contract.Requires(value != null);
-        Contract.Ensures(ReflectionArgs == value);
-        Contract.Ensures(VariableVisitor.frontEndArgs == value);
-
-        VariableVisitor.frontEndArgs = value;
-        if (frontEndArgs.SampleStart != FrontEndArgs.NoSampleStart)
-        {
-          occurenceCounts = new Dictionary<string, int>();
-        }
-      }
-    }
-
-    /// <summary>
-    /// Set the type manager for refArgs. Once this method is called the typeManager reference
-    /// can't be changed.
-    /// </summary>
-    /// <exception cref="NotSupportedException">Thrown during an attempt to set the type manager
-    /// after it has already been set.</exception>
-    /// <param name="typeManager">The TypeManager to use for reflective visiting.</param>
-    public static TypeManager TypeManager
-    {
-      get
-      {
-        Contract.Ensures(Contract.Result<TypeManager>() == VariableVisitor.typeManager);
-        return VariableVisitor.typeManager;
-      }
-      set
-      {
-        Contract.Requires(VariableVisitor.TypeManager == null, "Attempt to set type manager on the reflector twice.");
-        Contract.Requires(value != null);
-        Contract.Ensures(VariableVisitor.TypeManager == value);
-        Contract.Ensures(VariableVisitor.typeManager == value);
-        VariableVisitor.typeManager = value;
-      }
-    }
-
-    #region Safe (cannot throw exception) methods called from subject program
-
-    /// <summary>
-    /// Kill the application with exception <code>ex</code>
-    /// </summary>
-    /// <param name="ex">the exception that occured during reflective visiting</param>
-    public static void KillApplication(Exception ex)
-    {
-      Trace.Fail(ex.Message ?? "<No Exception Message>", ex.StackTrace ?? "<No Exception Stack Trace>");
-      Environment.Exit(1);
-    }
-
-    /// <summary>
-    /// Acquire the lock on the PPT writer and increment the thread depth. Aborts thread if the lock
-    /// cannot be acquired within a certain time frame (which would indicate deadlock).
-    /// </summary>
-    public static void AcquireLock()
-    {
-      bool acquired = false;
-      var timer = Stopwatch.StartNew();
-      do
-      {
-        if (timer.ElapsedMilliseconds > MAX_LOCK_ACQUIRE_TIME_MILLIS)
-        {
-          KillApplication(new TimeoutException("DEADLOCK?: Could not acquire writer lock after " + MAX_LOCK_ACQUIRE_TIME_MILLIS + " ms"));
-        }
-        Monitor.TryEnter(WriterLock, TimeSpan.FromSeconds(1), ref acquired);
-      } while (!acquired);
-    }
-
-    /// <summary>
-    /// Decrement the thread depth and release the lock on the PPT writer.
-    /// </summary>
-    public static void ReleaseLock()
-    {
-      Monitor.Exit(WriterLock);
-    }
-
-    /// <summary>
-    ///  Safe call to UnsafeValueFirstVisitVariable
-    /// </summary>
-    public static void ValueFirstVisitVariable(object variable, string name, string typeName)
-    {
-      try
-      {
-        UnsafeValueFirstVisitVariable(variable, name, typeName);
-      }
-      catch (Exception ex)
-      {
-        KillApplication(ex);
-        throw; // (dead code)
-      }
-    }
-
-    /// <summary>
-    /// Safe call to UnsafeVisitVariable
-    /// </summary>
-    public static void VisitVariable(string name, object variable, string typeName)
-    {
-      try
-      {
-        UnsafeVisitVariable(name, variable, typeName);
-      }
-      catch (Exception ex)
-      {
-        KillApplication(ex);
-        throw; // (dead code)
-      }
-    }
-
-    /// <summary>
-    /// Safe call to UnsafePerformStaticInstrumentation
-    /// </summary>
-    /// <param name="typeName"></param>
-    public static void PerformStaticInstrumentation(string typeName)
-    {
-      try
-      {
-        UnsafePerformStaticInstrumentation(typeName);
-      }
-      catch (Exception ex)
-      {
-        KillApplication(ex);
-        throw; // (dead code)
-      }
-    }
-
-    /// <summary>
-    /// Safe call to UnsafeVisitException
-    /// </summary>
-    public static void VisitException(object exception)
-    {
-      try
-      {
-        UnsafeVisitException(exception);
-      }
-      catch (Exception ex)
-      {
-        KillApplication(ex);
-        throw; // (dead code)
-      }
-    }
-
-    /// <summary>
-    /// Safe call to UnsafeIncrementThreadDepth
-    /// </summary>
-    /// <returns></returns>
-    public static bool IncrementThreadDepth()
-    {
-      try
-      {
-        return UnsafeIncrementThreadDepth();
-      }
-      catch (Exception ex)
-      {
-        KillApplication(ex);
-        throw; // (dead code)
-      }
-    }
-
-    /// <summary>
-    /// Safe call to UnsafeDecrementThreadDepth
-    /// </summary>
-    public static void DecrementThreadDepth()
-    {
-      try
-      {
-        UnsafeDecrementThreadDepth();
-      }
-      catch (Exception ex)
-      {
-        KillApplication(ex);
-        throw; // (dead code)
-      }
-    }
-
-    /// <summary>
-    /// Safe call to UnsafeSetInvocation nonce
-    /// </summary>
-    public static int SetInvocationNonce(string programPointName)
-    {
-      try
-      {
-        return UnsafeSetInvocationNonce(programPointName);
-      }
-      catch (Exception ex)
-      {
-        KillApplication(ex);
-        throw; // (dead code)
-      }
-    }
-
-    /// <summary>
-    /// Safe call to UnsafeWriteInvocationNonce
-    /// </summary>
-    /// <param name="nonce"></param>
-    public static void WriteInvocationNonce(int nonce)
-    {
-      try
-      {
-        UnsafeWriteInvocationNonce(nonce);
-      }
-      catch (Exception ex)
-      {
-        KillApplication(ex);
-        throw; // (dead code)
-      }
-    }
-
-    /// <summary>
-    /// Safe call to UnsafeWriteProgramPoint
-    /// </summary>
-    public static void WriteProgramPoint(string programPointName, string label)
-    {
-      try
-      {
-        UnsafeWriteProgramPoint(programPointName, label);
-      }
-      catch (Exception ex)
-      {
-        KillApplication(ex);
-        throw; // (dead code)
-      }
-    }
-
-    /// <summary>
-    /// Safe call to UnsafeInitializeFrontEndArgs
-    /// </summary>
-    public static void InitializeFrontEndArgs(string arguments)
-    {
-      try
-      {
-        UnsafeInitializeFrontEndArgs(arguments);
-      }
-      catch (Exception ex)
-      {
-        KillApplication(ex);
-        throw; // (dead code)
-      }
-    }
-
-    #endregion
-
-    #region Unsafe (can throw an exception) implementations of methods called by subject program
-
-    /// <summary>
-    /// Returns the current PPT visiting nesting depth for the current thread.
-    /// </summary>
-    /// <returns>The current PPT visiting nesting depth for the current thread.</returns>
-    [Pure]
-    public static int NestingDepth()
-    {
-      Contract.Ensures(Contract.Result<int>() > 0);
-      int x;
-      threadDepthMap.TryGetValue(Thread.CurrentThread, out x);
-      return x;
-    }
-
-    /// <summary>
-    /// Special version of VisitVariable with different parameter ordering for convenient calling 
-    /// convention compatibility.
-    /// </summary>
-    /// <param name="variable">The object</param>
-    /// <param name="name">The name of the variable</param>
-    /// <param name="typeName">Description of the type</param>
-    private static void UnsafeValueFirstVisitVariable(object variable, string name, string typeName)
-    {
-      // Make the traditional call, rearrange the variables.
-      DoVisit(variable, name, typeName);
-    }
-
-    /// <summary>
-    /// Open the file writer if necessary, then print out the given variable.
-    /// </summary>
-    /// <param name="name">The name of the variable</param>
-    /// <param name="variable">The value of a variable</param>
-    /// <param name="declaredType">The declared type of the variable</param>
-    private static void UnsafeVisitVariable(string name, object variable, string typeName)
-    {
-      // Make the traditional call, nothing special
-      DoVisit(variable, name, typeName);
-    }
-
-    /// <summary>
-    /// Visit all the static variables of the given type.
-    /// </summary>
-    /// <param name="typeName">Assembly-qualified name of the type to visit.</param>
-    private static void UnsafePerformStaticInstrumentation(string typeName)
-    {
-      Contract.Requires(!string.IsNullOrWhiteSpace(typeName));
-      Contract.Requires(NestingDepth() == 1, "Illegal PPT callback from thread in nested call");
-
-      using (var writer = InitializeWriter())
-      {
-        DNFETypeDeclaration typeDecl = typeManager.ConvertAssemblyQualifiedNameToType(typeName);
-
-        foreach (Type type in typeDecl.GetAllTypes)
-        {
-          foreach (FieldInfo staticField in
-            // Pass type in as originating type so we get all the fields.
-            type.GetSortedFields(frontEndArgs.GetStaticAccessOptionsForFieldInspection(type, type)))
-          {
-            string staticFieldName = type.FullName + "." + staticField.Name;
-            if (!typeManager.ShouldIgnoreField(type, staticField) &&
-                !staticFieldsVisitedForCurrentProgramPoint.Contains(staticFieldName))
-            {
-              staticFieldsVisitedForCurrentProgramPoint.Add(staticFieldName);
-              // TODO(#68):
-              // Static fields of generic types cause an exception, so don't visit them
-              object val = type.ContainsGenericParameters ? null : staticField.GetValue(null);
-              VariableModifiers flags = type.ContainsGenericParameters ? VariableModifiers.nonsensical : VariableModifiers.none;
-              ReflectiveVisit(staticFieldName, val,
-                    staticField.FieldType, writer, staticFieldName.Count(c => c == '.'),
-                    type,
-                    fieldFlags: flags);
-            }
-          }
-        }
-      }
-    }
-
-    /// <summary>
-    /// Perform DoVisit, except where the exception is null.
-    /// Null exceptions should actually be treated as non-sensical.
-    /// </summary>
-    /// <param name="exception">An exception to reflectively visit</param>
-    private static void UnsafeVisitException(object exception)
-    {
-      // If the exception is null we actually want to print it as non-sensical.
-      VariableModifiers flags = exception == null ? VariableModifiers.nonsensical : VariableModifiers.none;
-      // Make the traditional call, possibly add the nonsensicalElements flag.
-      // Also, downcast everything to System.Object so we call GetType().
-      // TODO(#15): Allow more inspection of exceptions
-      DoVisit(exception, ExceptionVariableName, ExceptionTypeName, flags);
-    }
-
-    /// <summary>
-    /// Increment the depth count for the current thread. Returns <code>true</code> if the ppt
-    /// should be visit, that is the depth count is 1.
-    /// </summary>
-    /// <returns></returns>
-    private static bool UnsafeIncrementThreadDepth()
-    {
-      return threadDepthMap.AddOrUpdate(Thread.CurrentThread, 1, (t, x) => x + 1) == 1;
-    }
-
-    /// <summary>
-    /// Decrement the depth count for the current thread.
-    /// </summary>
-    private static void UnsafeDecrementThreadDepth()
-    {
-      if (threadDepthMap.AddOrUpdate(Thread.CurrentThread, 0, (t, x) => x - 1) == 0)
-      {
-        int value;
-        threadDepthMap.TryRemove(Thread.CurrentThread, out value);
-        Contract.Assume(value == 0, "Atomicity violation when decrementing thread depth.");
-      }
-    }
-
-    /// <summary>
-    /// Set the invocation nonce for this method by storing it in an appropriate local var
-    /// </summary>
-    /// <returns>The invocation nonce for the method</returns>
-    [System.Diagnostics.CodeAnalysis.SuppressMessage("Microsoft.Usage", "CA1801:ReviewUnusedParameters", MessageId = "programPointName")]
-    private static int UnsafeSetInvocationNonce(string programPointName)
-    {
-      Contract.Requires(!string.IsNullOrWhiteSpace(programPointName));
-      return Interlocked.Increment(ref globalNonce);
-    }
-
-    /// <summary>
-    /// Write the invocation nonce for the current method
-    /// </summary>
-    /// <param name="nonce">Nonce-value to print</param>
-    private static void UnsafeWriteInvocationNonce(int nonce)
-    {
-      Contract.Requires(NestingDepth() == 1, "Illegal PPT callback from thread in nested call");
-
-      using (var writer = InitializeWriter())
-      {
-        writer.WriteLine("this_invocation_nonce");
-        writer.WriteLine(nonce);
-      }
-    }
-
-    /// <summary>
-    /// Write the given program point, sanitizing the name if necessary
-    /// </summary>
-    /// <param name="programPointName">Name of program point to print</param>
-    /// <param name="label">Label used to differentiate the specific program point from other with 
-    /// the same name.</param>
-    private static void UnsafeWriteProgramPoint(string programPointName, string label)
-    {
-      Contract.Requires(NestingDepth() == 1, "Illegal PPT callback from thread in nested call");
-      Contract.Requires(!string.IsNullOrWhiteSpace(programPointName));
-
-      staticFieldsVisitedForCurrentProgramPoint.Clear();
-      variablesVisitedForCurrentProgramPoint.Clear();
-
-      if (frontEndArgs.SampleStart != FrontEndArgs.NoSampleStart)
-      {
-        int oldOccurrences;
-        occurenceCounts.TryGetValue(programPointName, out oldOccurrences);
-        if (oldOccurrences > 0)
-        {
-          // If we've seen less than SampleStart print all.
-          // After we've seen the first SampleStart print 10%.
-          // For each subsequent SampleStart decrease printing by a factor of 10.
-          // TODO(#40): Optimize this computation.
-          SuppressOutput = oldOccurrences % (int)Math.Pow(10, (oldOccurrences / frontEndArgs.SampleStart)) != 0;
-        }
-        occurenceCounts[programPointName] = oldOccurrences + 1;
-      }
-
-      using (var writer = InitializeWriter())
-      {
-        writer.WriteLine();
-        programPointName =
-           DeclarationPrinter.SanitizeProgramPointName(programPointName) + (label ?? String.Empty);
-        writer.WriteLine(programPointName);
-      }
-    }
-
-    /// <summary>
-    /// When the program is run in offline mode, that is with a saved binary, the first time
-    /// the variable visitor is entered we need to determine the name and path of the assembly
-    /// being profiled. This is necessary so the .NET type resolve can locate and load the types in 
-    /// the assembly being profiled.
-    /// </summary>
-    /// <remarks>Called from DNFE_ArgumentStroingMethod</remarks>
-    private static void UnsafeInitializeFrontEndArgs(string arguments)
-    {
-      Contract.Requires(!string.IsNullOrWhiteSpace(arguments));
-      Contract.Ensures(frontEndArgs != null);
-      Contract.Ensures(typeManager != null);
-
-      if (frontEndArgs == null)
-      {
-        frontEndArgs = new FrontEndArgs(arguments.Split());
-<<<<<<< HEAD
-        if (frontEndArgs.AutoDetectPure)
-        {
-          frontEndArgs.AddAutoDetectedPureMethods();
-        }
-        typeManager = new TypeManager(frontEndArgs);
-=======
-        LoadTypeManagerFromDisk();
->>>>>>> 25831b70
-      }
-    }
-
-    #endregion
-
-    /// <summary>
-    /// Common visit function, called by all public interfaces to VariableVisitor.
-    /// </summary>
-    /// <param name="variable">Variable to visit</param>
-    /// <param name="name">Name of the function as specified by the user, or by the object's 
-    /// path</param>
-    /// <param name="typeName">Assembly-qualified name of the object's type as a string</param>
-    /// <param name="flags">Flags providing additional information about the variable.</param>
-    private static void DoVisit(object variable, string name, string typeName,
-        VariableModifiers flags = VariableModifiers.none)
-    {
-
-      Contract.Requires(flags.HasFlag(VariableModifiers.nonsensical).Implies(variable == null));
-      Contract.Requires(!string.IsNullOrWhiteSpace(name));
-      Contract.Requires(!string.IsNullOrWhiteSpace(typeName));
-      Contract.Requires(NestingDepth() == 1, "Illegal PPT callback from thread in nested call");
-      Contract.Ensures(SuppressOutput == false);
-
-      // TODO(#15): Can we pull any fields from exceptions?
-      // Exceptions shouldn't be recursed any further down than the 
-      // variable itself, because we only know that they are an exception.
-      DNFETypeDeclaration typeDecl = typeManager.ConvertAssemblyQualifiedNameToType(typeName);
-
-      using (var writer = InitializeWriter())
-      {
-        foreach (Type type in typeDecl.GetAllTypes)
-        {
-          if (type == null)
-          {
-            writer.WriteLine(name);
-            writer.WriteLine("nonsensical");
-            writer.WriteLine(2);
-            return;
-          }
-
-          int depth = 0;
-          ReflectiveVisit(name, variable, type, writer, depth, type, flags);
-        }
-      }
-    }
-
-    /// <summary>
-    /// Get a datatrace writer. Caller is responsible for closing if necessary.
-    /// Warning suppressed because caller takes responsibility for disposing.
-    /// </summary>
-    [System.Diagnostics.CodeAnalysis.SuppressMessage("Microsoft.Reliability",
-        "CA2000:Dispose objects before losing scope")]
-    private static TextWriter InitializeWriter()
-    {
-      Contract.Ensures(Contract.Result<TextWriter>() != null);
-      Contract.Ensures(frontEndArgs.PrintOutput.Implies(Contract.Result<TextWriter>() == System.Console.Out));
-      Contract.Ensures(SuppressOutput.Implies(Contract.Result<TextWriter>() == TextWriter.Null));
-
-      if (SuppressOutput)
-      {
-        return TextWriter.Null;
-      }
-
-      TextWriter writer;
-      // Append to the file since we are writing one object at a time
-      if (frontEndArgs.PrintOutput)
-      {
-        writer = System.Console.Out;
-      }
-      else
-      {
-        string dirName = Path.GetDirectoryName(Path.GetFullPath(frontEndArgs.OutputLocation));
-        if (!Directory.Exists(dirName))
-        {
-          Directory.CreateDirectory(dirName);
-        }
-        writer = new StreamWriter(frontEndArgs.OutputLocation, true);
-      }
-
-      if (frontEndArgs.ForceUnixNewLine)
-      {
-        // Force UNIX new-line convention
-        writer.NewLine = "\n";
-      }
-
-      return writer;
-    }
-
-    private static void LoadTypeManagerFromDisk()
-    {
-      Contract.Requires(TypeManager == null);
-      Contract.Ensures(TypeManager != null);
-
-      IFormatter formatter = new BinaryFormatter();
-      Stream stream = new FileStream(
-          Assembly.GetExecutingAssembly().Location + TypeManagerFileExtension,
-          FileMode.Open, FileAccess.Read, FileShare.Read);
-
-      using (stream)
-      {
-        TypeManager = (TypeManager)formatter.Deserialize(stream);
-      }
-    }
-    #region Reflective Visitor and helper methods
-
-    /// <summary>
-    /// Print the 3 line (name, value, mod bit) triple for the given variable and all its 
-    /// children.
-    /// </summary>
-    /// <param name="name">Name of the variable to print</param>
-    /// <param name="obj">The variable to print</param>
-    /// <param name="type">The declared type of the variable</param>
-    /// <param name="writer">The writer to use to print</param>
-    /// <param name="depth">The current call depth</param>
-    /// <param name="fieldFlags">Flags indicating special printing</param>
-    private static void ReflectiveVisit(string name, object obj, Type type,
-        TextWriter writer, int depth, Type originatingType,
-        VariableModifiers fieldFlags = VariableModifiers.none)
-    {
-      Contract.Requires(fieldFlags.HasFlag(VariableModifiers.nonsensical).Implies(obj == null));
-      Contract.Requires(type != null);
-      Contract.Requires(writer != null);
-      Contract.Requires(depth >= 0);
-
-      if (PerformEarlyExitChecks(name, depth))
-      {
-        return;
-      }
-
-      PrintSimpleVisitFields(name, obj, type, writer, fieldFlags);
-
-      // Don't visit the fields of variables with certain flags.
-      if (fieldFlags.HasFlag(VariableModifiers.to_string) ||
-          fieldFlags.HasFlag(VariableModifiers.classname))
-      {
-        return;
-      }
-
-      if (typeManager.IsListImplementer(type))
-      {
-        ProcessVariableAsList(name, obj, type, writer, depth, originatingType);
-      }
-      else if (typeManager.IsFSharpListImplementer(type))
-      {
-        object[] result = obj == null ? null : TypeManager.ConvertFSharpListToCSharpArray(obj);
-
-        ProcessVariableAsList(name, result, result == null ? null : result.GetType(),
-            writer, depth, originatingType);
-      }
-      else if (typeManager.IsSet(type) || typeManager.IsFSharpSet(type))
-      {
-        IEnumerable set = (IEnumerable)obj;
-        // A set can have only one generic argument -- the element type
-        Type setElementType = type.GetGenericArguments()[0];
-        // We don't statically know the element type or array length so create a temporary list
-        // that can take objects of any type and have any length. Then create an array of the
-        // proper length and type and hand that off.
-        IList result = new ArrayList();
-        if (set != null)
-        {
-          foreach (object item in set)
-          {
-            result.Add(item);
-          }
-        }
-        Array convertedList = Array.CreateInstance(setElementType, result.Count);
-        result.CopyTo(convertedList, 0);
-        ProcessVariableAsList(name, convertedList, convertedList.GetType(), writer, depth,
-          originatingType);
-      }
-      else if (typeManager.IsDictionary(type))
-      {
-        List<DictionaryEntry> entries = new List<DictionaryEntry>();
-        if (obj != null)
-        {
-          IDictionary dict = (IDictionary)obj;
-          foreach (DictionaryEntry entry in dict)
-          {
-            entries.Add(entry);
-          }
-        }
-
-        ProcessVariableAsList(name, entries, entries.GetType(), writer, depth, originatingType);
-      }
-      else if (typeManager.IsFSharpMap(type))
-      {
-        ArrayList entries = new ArrayList();
-        if (obj != null)
-        {
-          foreach (var item in (IEnumerable)obj)
-          {
-            entries.Add(item);
-          }
-        }
-        ProcessVariableAsList(name, entries, entries.GetType(), writer, depth, originatingType);
-      }
-      else
-      {
-        PerformNonListInspection(name, obj, type, writer, depth, fieldFlags, originatingType);
-      }
-    }
-
-    /// <summary>
-    /// Perform full inspection for non list variables, printing necessary
-    /// values to the given writer. Includes children if any, and toString
-    /// or HashCode calls.
-    /// </summary>
-    private static void PerformNonListInspection(string name, object obj,
-      Type type, TextWriter writer, int depth, VariableModifiers fieldFlags, Type originatingType)
-    {
-      if (obj == null)
-      {
-        fieldFlags |= VariableModifiers.nonsensical;
-      }
-
-      PrintFieldValues(name, obj, type, writer, depth, fieldFlags, originatingType);
-
-      if (!type.IsSealed)
-      {
-        object xType = (obj == null ? null : obj.GetType());
-        ReflectiveVisit(name + '.' + DeclarationPrinter.GetTypeMethodCall, xType,
-            TypeManager.TypeType, writer, depth + 1, originatingType,
-            (obj == null ? VariableModifiers.nonsensical : VariableModifiers.none)
-            | VariableModifiers.classname);
-      }
-
-      if (type == TypeManager.StringType)
-      {
-        object xString = (obj == null ? null : obj.ToString());
-        ReflectiveVisit(name + '.' + DeclarationPrinter.ToStringMethodCall, xString,
-            TypeManager.StringType, writer, depth + 1, originatingType,
-            fieldFlags | VariableModifiers.to_string);
-      }
-
-      if (!SuppressOutput)
-      {
-        foreach (var item in typeManager.GetPureMethodsForType(type, originatingType))
-        {
-          ReflectiveVisit(name + '.' + DeclarationPrinter.SanitizePropertyName(item.Name),
-              (obj == null ? null : GetMethodValue(obj, item, item.Name)), item.ReturnType, writer,
-              depth + 1, originatingType, fieldFlags: fieldFlags);
-        }
-      }
-
-      // Don't look at linked-lists of synthetic variables to prevent children from also printing
-      // linked-lists, when they are really just deeper levels of the current linked list.
-      if ((fieldFlags & VariableModifiers.ignore_linked_list) == 0 &&
-          frontEndArgs.LinkedLists && typeManager.IsLinkedListImplementer(type))
-      {
-        FieldInfo linkedListField = TypeManager.FindLinkedListField(type);
-        // Synthetic list of the sequence of linked list values
-        IList<object> expandedList = new List<object>();
-        Object curr = obj;
-        while (curr != null)
-        {
-          expandedList.Add(curr);
-          curr = GetFieldValue(curr, linkedListField, linkedListField.Name);
-        }
-        ListReflectiveVisit(name + "[..]", (IList)expandedList, type, writer, depth,
-            originatingType, fieldFlags);
-      }
-    }
-
-    /// <summary>
-    /// Print the values of the variable's instance and static fields.
-    /// </summary>
-    /// <param name="name">Name of the variable</param>
-    /// <param name="obj">Value of the variable</param>
-    /// <param name="type">Type of the variable</param>
-    /// <param name="writer">Writer to use when printing</param>
-    /// <param name="depth">Depth of the variable</param>
-    /// <param name="fieldFlags">Flags describing the current variable</param>
-    private static void PrintFieldValues(string name, object obj, Type type,
-      TextWriter writer, int depth, VariableModifiers fieldFlags, Type originatingType)
-    {
-      Contract.Requires(!string.IsNullOrWhiteSpace(name));
-      Contract.Requires(type != null);
-      Contract.Requires(writer != null);
-      Contract.Requires(depth >= 0);
-
-      foreach (FieldInfo field in
-          type.GetSortedFields(frontEndArgs.GetInstanceAccessOptionsForFieldInspection(
-            type, originatingType)))
-      {
-        if (!typeManager.ShouldIgnoreField(type, field))
-        {
-          ReflectiveVisit(name + "." + field.Name, GetFieldValue(obj, field, field.Name),
-              field.FieldType, writer, depth + 1, originatingType,
-              fieldFlags | VariableModifiers.ignore_linked_list);
-        }
-      }
-
-      foreach (FieldInfo staticField in
-          type.GetSortedFields(frontEndArgs.GetStaticAccessOptionsForFieldInspection(
-              type, originatingType)))
-      {
-        string staticFieldName = type.FullName + "." + staticField.Name;
-        if (!typeManager.ShouldIgnoreField(type, staticField) &&
-            !staticFieldsVisitedForCurrentProgramPoint.Contains(staticFieldName))
-        {
-          staticFieldsVisitedForCurrentProgramPoint.Add(staticFieldName);
-          ReflectiveVisit(staticFieldName, GetFieldValue(obj, staticField, staticField.Name),
-                staticField.FieldType, writer, staticFieldName.Count(c => c == '.'),
-                originatingType, fieldFlags | VariableModifiers.ignore_linked_list);
-        }
-      }
-    }
-
-    /// <summary>
-    /// Print simple fields of the object (e.g. name, type, etc.). Specifically excludes
-    /// printing of the object's fields.
-    /// </summary>
-    /// <param name="name">Name of the variables</param>
-    /// <param name="obj">Variable's value</param>
-    /// <param name="type">Type of the variable</param>
-    /// <param name="writer">Writer used to print the variable</param>
-    /// <param name="fieldFlags">Flags for the field, if any</param>
-    private static void PrintSimpleVisitFields(string name, object obj, Type type,
-      TextWriter writer, VariableModifiers fieldFlags)
-    {
-      Contract.Requires(!string.IsNullOrWhiteSpace(name));
-      Contract.Requires(type != null);
-      Contract.Requires(writer != null);
-
-      // Print variable's name.
-      writer.WriteLine(name);
-
-      // Print variable's value.
-      writer.WriteLine(GetVariableValue(obj, type, fieldFlags));
-
-      // Print variable's modified bit.
-      // Stub implementation, always print safe value.
-      if (fieldFlags.HasFlag(VariableModifiers.nonsensical))
-      {
-        writer.WriteLine(NonsensicalModifiedBit);
-      }
-      else
-      {
-        writer.WriteLine(SafeModifiedBit);
-      }
-    }
-
-    /// <summary>
-    /// Checks whether the front end should exit early due to already visiting the variable,
-    /// for exceeding depth, or for user-suppressed variables. Updates the list of variables
-    /// visited for this program point to include this one.
-    /// </summary>
-    /// <param name="name">Name of the variable to be potentially instrumented</param>
-    /// <param name="depth">Nesting depth of the variable</param>
-    /// <returns>True if the variable should be skipped, otherwise false</returns>
-    private static bool PerformEarlyExitChecks(string name, int depth)
-    {
-      if (variablesVisitedForCurrentProgramPoint.Contains(name))
-      {
-        return true;
-      }
-      variablesVisitedForCurrentProgramPoint.Add(name);
-      return depth > frontEndArgs.MaxNestingDepth || !frontEndArgs.ShouldPrintVariable(name);
-    }
-
-    /// <summary>
-    /// Process the given variable of list type, calling GetType if necessary and visiting 
-    /// the children elements.
-    /// </summary>
-    /// <param name="name">Name of the variable</param>
-    /// <param name="obj">List being visited</param>
-    /// <param name="type">Type of the list</param>
-    /// <param name="writer">Writer to output to</param>
-    /// <param name="depth">Depth of the list variable</param>
-    /// <param name="flags">Field flags for the list variable</param>
-    private static void ProcessVariableAsList(string name, object obj, Type type,
-        TextWriter writer, int depth, Type originatingType,
-        VariableModifiers flags = VariableModifiers.none)
-    {
-      Contract.Requires(!string.IsNullOrWhiteSpace(name));
-      Contract.Requires(type != null);
-      Contract.Requires(writer != null);
-      Contract.Requires(obj == null || obj is IList, "Can't list reflective visit something that isn't a list");
-
-      // Call GetType() on the list if necessary.
-      Type elementType = TypeManager.GetListElementType(type);
-      if (!elementType.IsSealed)
-      {
-        ReflectiveVisit(name + "." + DeclarationPrinter.GetTypeMethodCall, type,
-            TypeManager.TypeType, writer, depth + 1, originatingType,
-            VariableModifiers.classname);
-      }
-      // Now visit each element.
-      // Element inspection is at the same depth as the list.
-      // null lists won't cast but we don't want to throw an exception for that
-      ListReflectiveVisit(name + "[..]", (IList)obj, elementType, writer,
-          depth, originatingType, flags);
-
-    }
-
-    /// <summary>
-    /// Print the 3 line (name, array, mod bit) triple, traversing list, printing each value,
-    /// and the child calls for each value
-    /// </summary>
-    /// <param name="name">The name of the list to print</param>
-    /// <param name="list">The list to print</param>
-    /// <param name="elementType">The type of the list's elements</param>
-    /// <param name="writer">The writer to write with</param>
-    /// <param name="depth">The depth of the current visitation</param>
-    /// <param name="flags">The flags for the list, if any</param>
-    /// <param name="nonsensicalElements">If any elements are non-sensical, an array 
-    /// indicating which ones are</param>
-    private static void ListReflectiveVisit(string name, IList list, Type elementType,
-        TextWriter writer, int depth, Type originatingType,
-        VariableModifiers flags = VariableModifiers.none,
-        bool[] nonsensicalElements = null)
-    {
-      Contract.Requires(!string.IsNullOrWhiteSpace(name));
-      Contract.Requires(writer != null);
-      Contract.Requires(depth >= 0); // TWS: why shouldn't this be >= 1?
-      Contract.Requires(nonsensicalElements == null || nonsensicalElements.Length == list.Count);
-
-      if (depth > frontEndArgs.MaxNestingDepth || !frontEndArgs.ShouldPrintVariable(name))
-      {
-        return;
-      }
-
-      // We might not know the type, e.g. for non-generic ArrayList
-      elementType = elementType ?? TypeManager.ObjectType;
-
-      // Don't inspect fields on some calls.
-      bool simplePrint = flags.HasFlag(VariableModifiers.to_string) ||
-           flags.HasFlag(VariableModifiers.classname);
-
-      // Write name of the list, which possibly is its path.
-      writer.WriteLine(name);
-
-      // If a reference to a list is null the reference is nonsensical.
-      if (list == null)
-      {
-        flags |= VariableModifiers.nonsensical;
-        // Write nonsensical
-        writer.WriteLine(GetVariableValue(list, elementType, flags));
-        // Write the mod bit
-        writer.WriteLine(NonsensicalModifiedBit);
-      }
-      else
-      {
-        // Write the values of each element in the list, space separated, on a single line in 
-        // brackets.
-        StringBuilder builder = new StringBuilder();
-        builder.Append("[");
-        for (int i = 0; i < list.Count; i++)
-        {
-          VariableModifiers elementFlags = VariableModifiers.none;
-          if (nonsensicalElements != null && nonsensicalElements[i])
-          {
-            elementFlags = VariableModifiers.nonsensical;
-          }
-          builder.Append(GetVariableValue(list[i], elementType, flags | elementFlags) + " ");
-        }
-
-        // Strip off the trailing space before adding the ], only if we ever added a space
-        if (builder.Length > 1)
-        {
-          builder.Remove(builder.Length - 1, 1);
-        }
-        builder.Append("]");
-        writer.WriteLine(builder);
-
-        // Write mod bit. Dummy implementation; always writes safe value.
-        writer.WriteLine(SafeModifiedBit);
-      }
-
-      if (simplePrint)
-      {
-        return;
-      }
-
-      if (typeManager.IsListImplementer(elementType))
-      {
-        // Daikon can't handle nested arrays. Just skip silently.
-        return;
-      }
-      else if (typeManager.IsFSharpListImplementer(elementType))
-      {
-        // Daikon can't handle nested lists. Skip silently.
-        return;
-      }
-
-      if (list == null)
-      {
-        // If the list was null then we can't visit the children, just print nonsensical for them.
-        VisitNullListChildren(name, elementType, writer, depth, originatingType);
-      }
-      else
-      {
-        nonsensicalElements = nonsensicalElements ?? new bool[list.Count];
-        VisitListChildren(name, list, elementType, writer, depth, nonsensicalElements, originatingType);
-      }
-    }
-
-    /// <summary>
-    /// Visit all children of a <code>null</code> list. Prints <code>nonsensical</code> for each variable value.
-    /// </summary>
-    /// <param name="name">name of the null list</param>
-    /// <param name="elementType">Type of the elements that would be in the list</param>
-    /// <param name="writer">Writer to write the results of the visit using to</param>
-    /// <param name="depth">Current nesting depth</param>
-    private static void VisitNullListChildren(string name, Type elementType,
-        TextWriter writer, int depth, Type originatingType)
-    {
-      Contract.Requires(!string.IsNullOrWhiteSpace(name));
-      Contract.Requires(writer != null);
-      Contract.Requires(depth >= 0); // TWS: why shouldn't this be >= 1?
-
-      foreach (FieldInfo field in
-          elementType.GetSortedFields(frontEndArgs.GetInstanceAccessOptionsForFieldInspection(
-              elementType, originatingType)))
-      {
-        if (!typeManager.ShouldIgnoreField(elementType, field))
-        {
-          ListReflectiveVisit(name + "." + field.Name, null,
-            field.FieldType, writer, depth + 1, originatingType);
-        }
-      }
-
-      foreach (FieldInfo staticElementField in
-          elementType.GetSortedFields(frontEndArgs.GetStaticAccessOptionsForFieldInspection(
-              elementType, originatingType)))
-      {
-        string staticFieldName = elementType.FullName + "." + staticElementField.Name;
-        if (!typeManager.ShouldIgnoreField(elementType, staticElementField) &&
-            !staticFieldsVisitedForCurrentProgramPoint.Contains(staticFieldName))
-        {
-          staticFieldsVisitedForCurrentProgramPoint.Add(staticFieldName);
-          ListReflectiveVisit(staticFieldName, null, staticElementField.FieldType, writer,
-              staticFieldName.Count(c => c == '.'), originatingType);
-        }
-      }
-
-      if (!elementType.IsSealed)
-      {
-        ListReflectiveVisit(name + "." + DeclarationPrinter.GetTypeMethodCall, null,
-            TypeManager.TypeType, writer, depth + 1, originatingType,
-            VariableModifiers.classname);
-      }
-
-      if (elementType == TypeManager.StringType)
-      {
-        ListReflectiveVisit(name + "." + DeclarationPrinter.ToStringMethodCall, null,
-            TypeManager.StringType, writer, depth + 1, originatingType,
-            VariableModifiers.to_string);
-      }
-
-      foreach (var pureMethod in typeManager.GetPureMethodsForType(elementType, originatingType))
-      {
-        string pureMethodName = DeclarationPrinter.SanitizePropertyName(pureMethod.Name);
-        ListReflectiveVisit(name + "." + pureMethodName, null,
-          pureMethod.ReturnType, writer, depth + 1, originatingType);
-      }
-    }
-
-    /// <summary>
-    /// Visit the children of a non-null array, printing the value of each element's children.
-    /// </summary>
-    /// <param name="list">The list whose children to visit</param>
-    /// <param name="nonsensicalElements">Indicator of which elements in the list are 
-    /// nonsensical</param>
-    /// <param name="name">name of the null array</param>
-    /// <param name="elementType">Type of the elements that would be in the list</param>
-    /// <param name="writer">Writer to write the results of the visit using to</param>
-    /// <param name="depth">Current nesting depth</param>
-    private static void VisitListChildren(string name, IList list, Type elementType,
-        TextWriter writer, int depth, bool[] nonsensicalElements, Type originatingType)
-    {
-      Contract.Requires(list != null, "Cannot visit children of null list");
-      Contract.Requires(list.Count == nonsensicalElements.Length, "Length mismatch between list length and non-sensical array");
-      Contract.Requires(depth >= 0);
-      Contract.Requires(writer != null);
-
-      foreach (FieldInfo elementField in
-          elementType.GetSortedFields(frontEndArgs.GetInstanceAccessOptionsForFieldInspection(
-              elementType, originatingType)))
-      {
-        if (!typeManager.ShouldIgnoreField(elementType, elementField))
-        {
-          VisitListField(name, list, elementType, writer, depth, nonsensicalElements, elementField,
-              originatingType);
-        }
-      }
-
-      // Static fields will have the same value for every element so just visit them once
-      foreach (FieldInfo elementField in
-          elementType.GetSortedFields(frontEndArgs.GetStaticAccessOptionsForFieldInspection(
-              elementType, originatingType)))
-      {
-        string staticFieldName = elementType.FullName + "." + elementField.Name;
-        if (!typeManager.ShouldIgnoreField(elementType, elementField) &&
-            !staticFieldsVisitedForCurrentProgramPoint.Contains(staticFieldName))
-        {
-          staticFieldsVisitedForCurrentProgramPoint.Add(staticFieldName);
-          ReflectiveVisit(staticFieldName, elementField.GetValue(null),
-              elementField.FieldType, writer, staticFieldName.Count(c => c == '.'),
-              originatingType);
-        }
-      }
-
-      if (!elementType.IsSealed)
-      {
-        Type[] typeArray = new Type[list.Count];
-        bool[] typeNonsensical = new bool[list.Count];
-        for (int i = 0; i < list.Count; i++)
-        {
-          typeNonsensical[i] = nonsensicalElements[i] || list[i] == null;
-          typeArray[i] = typeNonsensical[i] ? null : list[i].GetType();
-        }
-        ListReflectiveVisit(name + "." + DeclarationPrinter.GetTypeMethodCall, typeArray,
-            TypeManager.TypeType, writer, depth + 1, originatingType, VariableModifiers.classname,
-            nonsensicalElements: typeNonsensical);
-      }
-
-      if (elementType == TypeManager.StringType)
-      {
-        string[] stringArray = new string[list.Count];
-        bool[] stringNonsensical = new bool[list.Count];
-        for (int i = 0; i < list.Count; i++)
-        {
-          stringNonsensical[i] = nonsensicalElements[i] || list[i] == null;
-          stringArray[i] = stringNonsensical[i] ? null : list[i].ToString();
-        }
-        ListReflectiveVisit(name + "." + DeclarationPrinter.ToStringMethodCall, stringArray,
-            TypeManager.StringType, writer, depth + 1, originatingType, VariableModifiers.to_string,
-            nonsensicalElements: stringNonsensical);
-      }
-
-      foreach (var pureMethod in typeManager.GetPureMethodsForType(elementType, originatingType))
-      {
-        string pureMethodName = DeclarationPrinter.SanitizePropertyName(pureMethod.Name);
-
-        bool[] pureNonsensical = new bool[list.Count];
-        object[] pureMethodResults = new object[list.Count];
-
-        for (int i = 0; i < list.Count; i++)
-        {
-          pureNonsensical[i] = nonsensicalElements[i] || list[i] == null;
-          pureMethodResults[i] = pureNonsensical[i] ? null : GetMethodValue(list[i], pureMethod, pureMethod.Name);
-        }
-        ListReflectiveVisit(name + "." + pureMethodName, pureMethodResults,
-          pureMethod.ReturnType, writer, depth + 1, originatingType,
-          nonsensicalElements: pureNonsensical);
-      }
-    }
-
-    /// <summary>
-    /// Visit a given field for each element of a given list.
-    /// </summary>
-    /// <param name="name">Name of the list variable</param>
-    /// <param name="list">The actual list variable</param>
-    /// <param name="elementType">The type of the element of the list</param>
-    /// <param name="writer">The writer used to print the visitation results</param>
-    /// <param name="depth">The depth the fields will be printed at</param>
-    /// <param name="nonsensicalElements">An array indicating corresponding 
-    /// locations in the list containing non-sensical elements</param>
-    /// <param name="elementField">The field to be inspected</param>
-    private static void VisitListField(string name, IList list, Type elementType, TextWriter writer,
-        int depth, bool[] nonsensicalElements, FieldInfo elementField, Type originatingType)
-    {
-      Contract.Requires(list != null, "Cannot visit children of null list");
-      Contract.Requires(list.Count == nonsensicalElements.Length, "Length mismatch between list length and non-sensical array");
-      Contract.Requires(depth >= 0);
-      Contract.Requires(writer != null);
-
-      // If we have a non-null list then build an array comprising the calls on each 
-      // element. The array must be object type so it can take any children.
-      Array childArray = Array.CreateInstance(TypeManager.ObjectType, list.Count);
-      for (int i = 0; i < list.Count; i++)
-      {
-        childArray.SetValue(GetFieldValue(list[i], elementField, elementField.Name), i);
-        nonsensicalElements[i] = (list[i] == null);
-      }
-      ListReflectiveVisit(name + "." + elementField.Name, childArray,
-          elementField.FieldType, writer, depth + 1, originatingType,
-          nonsensicalElements: nonsensicalElements);
-    }
-
-    /// <summary>
-    /// Returns the hashcode for a value, using reference-based hashcode for reference types and a 
-    /// value-based hashcode for value types.
-    /// </summary>
-    /// <param name="x">the value</param>
-    /// <param name="type">the type to use when determining how to print</param>
-    /// <returns>the hashcode for the value</returns>
-    private static string GetHashCode(object x, Type type)
-    {
-      Contract.Requires(type != null);
-      Contract.Ensures(!string.IsNullOrWhiteSpace(Contract.Result<string>()));
-
-      if (type.IsValueType ||
-          (x.GetType().IsValueType && type.IsGenericParameter)) // assume that the generic parameter enforces a value type
-      {
-        // Use a value-based hashcode for value types
-        Contract.Assert(x.GetType().IsValueType,
-            "Runtime value is not a value type. Runtime Type: " + x.GetType().ToString() + " Declared: " + type.Name);
-        return x.GetHashCode().ToString(CultureInfo.InvariantCulture);
-      }
-      else
-      {
-        if (!x.GetType().IsValueType)
-        {
-          // Use a reference-based hashcode for reference types
-          return RuntimeHelpers.GetHashCode(x).ToString(CultureInfo.InvariantCulture);
-        }
-        else
-        {
-          // Assume there's a type mismatch because we didn't have enough information.
-          Contract.Assert(type.Equals(typeof(object)),
-               "Runtime value is not a reference type. Runtime Type: " + x.GetType().ToString() + " Declared: " + type.Name);
-          // Use the value's hashcode and hope it does something reasonable.
-          return x.GetHashCode().ToString(CultureInfo.InvariantCulture);
-        }
-      }
-    }
-
-    /// <summary>
-    /// Generate a string representation of the value of variable, based on its type.
-    /// </summary>
-    /// <param name="variable">The object to print</param>
-    /// <param name="type">The type to be used when determining how to print</param>
-    /// <param name="flags">Any flags for the variable</param>
-    /// <returns>String containing a daikon-valid representation of the variable's value</returns>
-    private static string GetVariableValue(object x, Type type, VariableModifiers flags)
-    {
-      Contract.Requires(type != null);
-
-      if (flags.HasFlag(VariableModifiers.nonsensical))
-      {
-        return "nonsensical";
-      }
-      else if (x == null)
-      {
-        return "null";
-      }
-      else if (type.IsEnum)
-      {
-        if (frontEndArgs.EnumUnderlyingValues)
-        {
-          return Convert.ChangeType(x, Enum.GetUnderlyingType(type), CultureInfo.InvariantCulture).ToString();
-        }
-        else
-        {
-          // Type is an enum, print out it's hash. Since were using a hashcode rep-type, we need to make sure the
-          // hashcode is non-zero.
-          SuppressOutput = true;
-          int hash = type.GetHashCode() + x.GetHashCode();
-          hash = hash == 0 ? hash + 1 : hash;
-          string enumHash = hash.ToString(CultureInfo.InvariantCulture);
-          SuppressOutput = false;
-          return enumHash;
-        }
-      }
-      else if (flags.HasFlag(VariableModifiers.classname) ||
-          flags.HasFlag(VariableModifiers.to_string))
-      {
-        return PrepareString(x.ToString());
-      }
-      else if (type.IsValueType)
-      {
-        if (type == TypeManager.BooleanType)
-        {
-          return ((bool)x) ? "true" : "false";
-        }
-        else if (type == TypeManager.CharType)
-        {
-          return ((int)(char)x).ToString(CultureInfo.InvariantCulture);
-        }
-        else if (TypeManager.IsAnyNumericType(type))
-        {
-          return x.ToString();
-        }
-      }
-
-      // Type is either an object or a user-defined struct, print out its hashcode.
-      SuppressOutput = true;
-      string hashcode = GetHashCode(x, type);
-      SuppressOutput = false;
-      return hashcode;
-
-    }
-
-    /// <summary>
-    /// Reflectively get the value in fieldName from obj, null if obj is null.
-    /// </summary>
-    /// <param name="obj">Object to inspect</param>
-    /// <param name="field">Field to get the value of</param>
-    /// <param name="fieldName">Name of the field whose value to get</param>
-    /// <returns>Value of the given field of obj, or null if obj was null
-    /// </returns>
-    private static object GetFieldValue(object obj, FieldInfo field, string fieldName)
-    {
-      Contract.Requires(field != null);
-      Contract.Requires(!string.IsNullOrWhiteSpace(fieldName));
-      Contract.Ensures((obj == null).Implies(Contract.Result<object>() == null));
-
-      // TODO(#60): Duplicative with GetVariableValue code
-      if (obj == null)
-      {
-        return null;
-      }
-
-      FieldInfo runtimeField;
-      Type currentType = obj.GetType();
-
-      // Ensure we are at the declared type, and not possibly a subtype.
-      while ((currentType.Name != null) && (currentType.Name != field.DeclaringType.Name))
-      {
-        currentType = currentType.BaseType;
-      }
-
-      // Climb the supertypes as necessary to get the desired field.
-      do
-      {
-        runtimeField = currentType.GetField(fieldName,
-            BindingFlags.Public | BindingFlags.NonPublic |
-            BindingFlags.Static | BindingFlags.Instance);
-        currentType = currentType.BaseType;
-      } while (runtimeField == null && currentType != null);
-
-      Contract.Assert(runtimeField != null, "Field " + fieldName + " not found in type or supertypes");
-      return runtimeField.GetValue(obj);
-    }
-
-    /// <summary>
-    /// Get the result returned by invoking the given method on the given object.
-    /// </summary>
-    /// <param name="obj">Object to invoke the method on</param>
-    /// <param name="method">Method to invoke</param>
-    /// <param name="methodName">Name of the method to invoke</param>
-    /// <returns>Result returned by the invoked function</returns>
-    /// Warning suppressed because we purposefully want to catch all exception types and continue
-    /// normally.
-    [System.Diagnostics.CodeAnalysis.SuppressMessage("Microsoft.Design", "CA1031:DoNotCatchGeneralExceptionTypes")]
-    private static object GetMethodValue(object obj, MethodInfo method, string methodName)
-    {
-      Contract.Requires(obj != null);
-      Contract.Requires(method != null);
-      Contract.Requires(!string.IsNullOrWhiteSpace(methodName));
-
-      MethodInfo runtimeMethod;
-      Type currentType = obj.GetType();
-
-      // Ensure we are at the declared type, and not possibly a subtype
-      while ((currentType.Name != null) && (currentType.Name != method.DeclaringType.Name))
-      {
-        currentType = currentType.BaseType;
-      }
-
-      Contract.Assume(currentType != null,
-          "Reached top when locating declaring type for method " + methodName + " (instance type: " + obj.GetType().Name + ")");
-
-      // Climb the supertypes as necessary to get the desired field
-      do
-      {
-        runtimeMethod = currentType.GetMethod(methodName,
-            BindingFlags.Public | BindingFlags.NonPublic
-          | BindingFlags.Static | BindingFlags.Instance);
-        currentType = currentType.BaseType;
-      } while (runtimeMethod == null && currentType != null);
-
-      Contract.Assume(runtimeMethod != null,
-          "Method " + methodName + " not found in type or supertypes");
-
-      object val;
-      SuppressOutput = true;
-      try
-      {
-        val = runtimeMethod.Invoke(obj, null);
-      }
-      catch
-      {
-        Console.WriteLine("Error invoking " + runtimeMethod.Name + " on type " + obj.GetType().Name);
-        val = "nonsensical";
-      }
-      finally
-      {
-        SuppressOutput = false;
-      }
-      return val;
-
-    }
-
-    /// <summary>
-    /// Prepare the given string for printing to Daikon format.
-    /// </summary>
-    /// <param name="programPointName">Value of the string to prepare</param>
-    /// <returns>String that can be output to a daikon datatrace file</returns>
-    [Pure]
-    private static string PrepareString(String str)
-    {
-      Contract.Requires(str != null);
-
-      // Escape internal quotes, backslashes, newlines, and carriage returns.
-      str = str.Replace("\\", "\\\\");
-      str = str.Replace("\"", "\\\"");
-      str = str.Replace("\n", "\\n");
-      str = str.Replace("\r", "\\r");
-
-      // Add quotes before and after string contents.
-      StringBuilder builder = new StringBuilder();
-      builder.Append("\"");
-      builder.Append(str);
-      builder.Append("\"");
-      return builder.ToString();
-    }
-
-    #endregion
-  }
-}
+﻿// VariableVisitor defines the methods used to inspect variables at runtime. Calls to this class 
+// are inserted by the profiler, and are inserted for each variable in the source program.
+// The visitor receives an object name, value, and type, and prints this
+// information to the datatrace file. The object's fields are visited recursively.
+
+// The following steps should be performed by the IL Rewriting Library to use VariableVisitor:
+// 1) The name of the variable is pushed on the stack.
+// 2) The variable value is pushed on the stack.
+// 3) The assembly-qualified name of the variable is pushed on the stack.
+// 4) The call to VisitVariable is added to the method's IL. It will consume all variable and push
+//    nothing back onto the stack.
+
+// We use assembly-qualified name because it is easy to load a string into the IL stack.
+// It would be more semantically meaningful to use System.Type but that would require being
+// able to push the proper reference onto the stack from the ILRewriter, and there's no good way
+// to do this. The TypeManager is responsible for resolving the assembly-qualified name to a .NET
+// type.
+
+using System;
+using System.Collections;
+using System.Collections.Concurrent;
+using System.Collections.Generic;
+using System.Diagnostics;
+using System.Diagnostics.Contracts;
+using System.Globalization;
+using System.IO;
+using System.Linq;
+using System.Reflection;
+using System.Runtime.CompilerServices;
+using System.Runtime.Serialization;
+using System.Runtime.Serialization.Formatters.Binary;
+using System.Text;
+using System.Threading;
+using DotNetFrontEnd.Contracts;
+
+namespace DotNetFrontEnd
+{
+  /// <summary>
+  /// The possible flags we may want to specify for a variable
+  /// </summary>
+  [Flags]
+  internal enum VariableModifiers
+  {
+    none = 1,
+    /*
+    // TODO(#11): Implement programmatic program point recognition, until then a flag is used
+    // as the name, and the program point is the value
+    // Any value will be ignored, only the name will be printed
+    program_point = none << 1,
+    // The argument contains a string that will be sanitized, then printed
+    string_to_print = program_point << 1,
+     */
+    to_string = none << 1,
+    classname = to_string << 1,
+    nonsensical = classname << 1,
+    ignore_linked_list = nonsensical << 1,
+  }
+
+  /// <summary>
+  /// The variable visitor, calls to VariableVisitor's VisitVariable() are inserted into the 
+  /// program's IL. Each object is visited, its fields and/or elements are printed to the datatrace 
+  /// file. This class is never instantiated, it is called statically by the program to be profiled 
+  /// as it runs. Its arguments are set by the ProfilerLauncher driving the front-end.
+  /// </summary>
+  public static class VariableVisitor
+  {
+    #region Constants
+
+    /// <summary>
+    /// Name of the variable visitor's class. The ILRewriter needs this as a string to determine
+    /// which Type to use for the instrumentation calls.
+    /// </summary>
+    public static readonly string VariableVisitorClassName = "VariableVisitor";
+
+    /// <summary>
+    /// Name of the function to be inserted into the IL to acquire a lock on the writer.
+    /// </summary>
+    public static readonly string AcquireWriterLockFunctionName = "AcquireLock";
+
+    /// <summary>
+    /// Name of the function to be inserted into the IL to release the lock on the writer.
+    /// </summary>
+    public static readonly string ReleaseWriterLockFunctionName = "ReleaseLock";
+
+    /// <summary>
+    /// Name of the function to be inserted into the IL to increment the call nesting depth.
+    /// </summary>
+    public static readonly string IncrementDepthFunctionName = "IncrementThreadDepth";
+
+    /// <summary>
+    /// Name of the function to be inserted into the IL to decrement the call nesting depth.
+    /// </summary>
+    public static readonly string DecrementDepthFunctionName = "DecrementThreadDepth";
+
+    /// <summary>
+    /// Name of the function to stop execution if an exception escaped reflective visiting
+    /// </summary>
+    public static readonly string KillFunctionName = "KillApplication";
+
+    /// <summary>
+    /// The name of the standard instrumentation method in VariableVisitor.cs, this is the method
+    /// which will be called from the added instrumentation calls
+    /// </summary>
+    public static readonly string InstrumentationMethodName = "VisitVariable";
+
+    /// <summary>
+    /// The file extension for the serialized type manager
+    /// </summary>
+    public static readonly string TypeManagerFileExtension = ".tm";
+
+    /// <summary>
+    /// The name of the static instrumentation method in VariableVisitor.cs. This is the method
+    /// which will be called when only the static fields of a variable should be visited.
+    /// </summary>
+    public static readonly string StaticInstrumentationMethodName = "PerformStaticInstrumentation";
+
+    /// <summary>
+    /// The name of the special instrumentation method in VariableVisitor.cs that has parameter 
+    /// order with the value of the variable before the name of the variable
+    /// </summary>
+    public static readonly string ValueFirstInstrumentationMethodName = "ValueFirstVisitVariable";
+
+    /// <summary>
+    /// The name of the special instrumentation method in VariableVisitor.cs that prints variables 
+    /// of exception type
+    /// </summary>
+    public static readonly string ExceptionInstrumentationMethodName = "VisitException";
+
+    /// <summary>
+    /// The name of the method to print the a program point
+    /// </summary>
+    public static readonly string WriteProgramPointMethodName = "WriteProgramPoint";
+
+    /// <summary>
+    /// Name of the method to call to save assembly name and path
+    /// </summary>
+    public static readonly string InitializeFrontEndArgumentsMethodName = "InitializeFrontEndArgs";
+
+    /// <summary>
+    /// The name of the method to set an invocation nonce
+    /// </summary>
+    public static readonly string InvocationNonceSetterMethodName = "SetInvocationNonce";
+
+    /// <summary>
+    /// Name of the method to print the invocation nonce
+    /// </summary>
+    public static readonly string WriteInvocationNonceMethodName = "WriteInvocationNonce";
+
+    /// <summary>
+    /// Name of the method to suppress any output
+    /// </summary>
+    public static readonly string ShouldSuppressOutputMethodName = "SetOutputSuppression";
+
+    /// <summary>
+    /// The name of the exception variable added at the end of every method
+    /// </summary>
+    private static readonly string ExceptionVariableName = "exception";
+
+    /// <summary>
+    /// The type of the exception variable added at the end of every method
+    /// </summary>
+    private static readonly string ExceptionTypeName = "System.Exception";
+
+    /// <summary>
+    /// The value of the nonsensical modified bit
+    /// </summary>
+    private static readonly int NonsensicalModifiedBit = 2;
+
+    /// <summary>
+    /// Modified bit value that is always safe to print
+    /// </summary>
+    private static readonly int SafeModifiedBit = 1;
+
+    #endregion
+
+    #region Private Fields
+
+    /// <summary>
+    /// The args for the reflective visitor. Used statically by decl printer and reflector.
+    /// </summary>
+    private static FrontEndArgs frontEndArgs = null;
+
+    /// <summary>
+    /// TypeManager used to convert between assembly qualified and .NET types and during reflection
+    /// </summary>
+    private static TypeManager typeManager = null;
+
+    /// <summary>
+    /// Map from program point name to number of times that program point has occurred.
+    /// </summary>
+    private static Dictionary<String, int> occurenceCounts = null;
+
+    /// <summary>
+    /// Whether output for the program point currently being visited should be suppressed. Used in 
+    /// sample-start. Must be set when each time a function in the source program is called,
+    /// e.g. in WriteProgramPoint
+    /// </summary>
+    public static bool SuppressOutput { get; set; }
+
+    /// <summary>
+    /// The current nonce counter
+    /// </summary>
+    private static int globalNonce = 0;
+
+    /// <summary>
+    /// Lock to ensure that no more than one thread is writing at a time
+    /// </summary>
+    private static readonly object WriterLock = new object();
+
+    /// <summary>
+    /// Collection of static fields that have been visited during this program point
+    /// </summary>
+    private static readonly HashSet<string> staticFieldsVisitedForCurrentProgramPoint = new HashSet<string>();
+
+    /// <summary>
+    /// Collection of variables that have been visited during the current program point
+    /// </summary>
+    private static readonly HashSet<string> variablesVisitedForCurrentProgramPoint = new HashSet<string>();
+
+    /// <summary>
+    /// Depth of the thread in visit calls
+    /// </summary>
+    private static readonly ConcurrentDictionary<Thread, int> threadDepthMap = new ConcurrentDictionary<Thread, int>();
+
+    /// <summary>
+    /// Writer lock acquire time-out
+    /// </summary>
+    private const int MAX_LOCK_ACQUIRE_TIME_MILLIS = 20 * 1000;
+
+    #endregion
+
+    /// <summary>
+    /// Set the canonical representation for refArgs. Allows decl printer and reflective visitor
+    /// to reference the given args. Once this method is called the refArgs can't be changed.
+    /// </summary>
+    /// <exception cref="NotSupportedException">Thrown during an attempt to set args after they 
+    /// have already been set.</exception>
+    /// <param name="reflectionArgs">The reflection args to set.</param>
+    public static FrontEndArgs ReflectionArgs
+    {
+      get
+      {
+        Contract.Ensures(Contract.Result<FrontEndArgs>() == VariableVisitor.frontEndArgs);
+        return VariableVisitor.frontEndArgs;
+      }
+      set
+      {
+        Contract.Requires(ReflectionArgs == null, "Attempt to set arguments on the reflector twice.");
+        Contract.Requires(value != null);
+        Contract.Ensures(ReflectionArgs == value);
+        Contract.Ensures(VariableVisitor.frontEndArgs == value);
+
+        VariableVisitor.frontEndArgs = value;
+        if (frontEndArgs.SampleStart != FrontEndArgs.NoSampleStart)
+        {
+          occurenceCounts = new Dictionary<string, int>();
+        }
+      }
+    }
+
+    /// <summary>
+    /// Set the type manager for refArgs. Once this method is called the typeManager reference
+    /// can't be changed.
+    /// </summary>
+    /// <exception cref="NotSupportedException">Thrown during an attempt to set the type manager
+    /// after it has already been set.</exception>
+    /// <param name="typeManager">The TypeManager to use for reflective visiting.</param>
+    public static TypeManager TypeManager
+    {
+      get
+      {
+        Contract.Ensures(Contract.Result<TypeManager>() == VariableVisitor.typeManager);
+        return VariableVisitor.typeManager;
+      }
+      set
+      {
+        Contract.Requires(VariableVisitor.TypeManager == null, "Attempt to set type manager on the reflector twice.");
+        Contract.Requires(value != null);
+        Contract.Ensures(VariableVisitor.TypeManager == value);
+        Contract.Ensures(VariableVisitor.typeManager == value);
+        VariableVisitor.typeManager = value;
+      }
+    }
+
+    #region Safe (cannot throw exception) methods called from subject program
+
+    /// <summary>
+    /// Kill the application with exception <code>ex</code>
+    /// </summary>
+    /// <param name="ex">the exception that occured during reflective visiting</param>
+    public static void KillApplication(Exception ex)
+    {
+      Trace.Fail(ex.Message ?? "<No Exception Message>", ex.StackTrace ?? "<No Exception Stack Trace>");
+      Environment.Exit(1);
+    }
+
+    /// <summary>
+    /// Acquire the lock on the PPT writer and increment the thread depth. Aborts thread if the lock
+    /// cannot be acquired within a certain time frame (which would indicate deadlock).
+    /// </summary>
+    public static void AcquireLock()
+    {
+      bool acquired = false;
+      var timer = Stopwatch.StartNew();
+      do
+      {
+        if (timer.ElapsedMilliseconds > MAX_LOCK_ACQUIRE_TIME_MILLIS)
+        {
+          KillApplication(new TimeoutException("DEADLOCK?: Could not acquire writer lock after " + MAX_LOCK_ACQUIRE_TIME_MILLIS + " ms"));
+        }
+        Monitor.TryEnter(WriterLock, TimeSpan.FromSeconds(1), ref acquired);
+      } while (!acquired);
+    }
+
+    /// <summary>
+    /// Decrement the thread depth and release the lock on the PPT writer.
+    /// </summary>
+    public static void ReleaseLock()
+    {
+      Monitor.Exit(WriterLock);
+    }
+
+    /// <summary>
+    ///  Safe call to UnsafeValueFirstVisitVariable
+    /// </summary>
+    public static void ValueFirstVisitVariable(object variable, string name, string typeName)
+    {
+      try
+      {
+        UnsafeValueFirstVisitVariable(variable, name, typeName);
+      }
+      catch (Exception ex)
+      {
+        KillApplication(ex);
+        throw; // (dead code)
+      }
+    }
+
+    /// <summary>
+    /// Safe call to UnsafeVisitVariable
+    /// </summary>
+    public static void VisitVariable(string name, object variable, string typeName)
+    {
+      try
+      {
+        UnsafeVisitVariable(name, variable, typeName);
+      }
+      catch (Exception ex)
+      {
+        KillApplication(ex);
+        throw; // (dead code)
+      }
+    }
+
+    /// <summary>
+    /// Safe call to UnsafePerformStaticInstrumentation
+    /// </summary>
+    /// <param name="typeName"></param>
+    public static void PerformStaticInstrumentation(string typeName)
+    {
+      try
+      {
+        UnsafePerformStaticInstrumentation(typeName);
+      }
+      catch (Exception ex)
+      {
+        KillApplication(ex);
+        throw; // (dead code)
+      }
+    }
+
+    /// <summary>
+    /// Safe call to UnsafeVisitException
+    /// </summary>
+    public static void VisitException(object exception)
+    {
+      try
+      {
+        UnsafeVisitException(exception);
+      }
+      catch (Exception ex)
+      {
+        KillApplication(ex);
+        throw; // (dead code)
+      }
+    }
+
+    /// <summary>
+    /// Safe call to UnsafeIncrementThreadDepth
+    /// </summary>
+    /// <returns></returns>
+    public static bool IncrementThreadDepth()
+    {
+      try
+      {
+        return UnsafeIncrementThreadDepth();
+      }
+      catch (Exception ex)
+      {
+        KillApplication(ex);
+        throw; // (dead code)
+      }
+    }
+
+    /// <summary>
+    /// Safe call to UnsafeDecrementThreadDepth
+    /// </summary>
+    public static void DecrementThreadDepth()
+    {
+      try
+      {
+        UnsafeDecrementThreadDepth();
+      }
+      catch (Exception ex)
+      {
+        KillApplication(ex);
+        throw; // (dead code)
+      }
+    }
+
+    /// <summary>
+    /// Safe call to UnsafeSetInvocation nonce
+    /// </summary>
+    public static int SetInvocationNonce(string programPointName)
+    {
+      try
+      {
+        return UnsafeSetInvocationNonce(programPointName);
+      }
+      catch (Exception ex)
+      {
+        KillApplication(ex);
+        throw; // (dead code)
+      }
+    }
+
+    /// <summary>
+    /// Safe call to UnsafeWriteInvocationNonce
+    /// </summary>
+    /// <param name="nonce"></param>
+    public static void WriteInvocationNonce(int nonce)
+    {
+      try
+      {
+        UnsafeWriteInvocationNonce(nonce);
+      }
+      catch (Exception ex)
+      {
+        KillApplication(ex);
+        throw; // (dead code)
+      }
+    }
+
+    /// <summary>
+    /// Safe call to UnsafeWriteProgramPoint
+    /// </summary>
+    public static void WriteProgramPoint(string programPointName, string label)
+    {
+      try
+      {
+        UnsafeWriteProgramPoint(programPointName, label);
+      }
+      catch (Exception ex)
+      {
+        KillApplication(ex);
+        throw; // (dead code)
+      }
+    }
+
+    /// <summary>
+    /// Safe call to UnsafeInitializeFrontEndArgs
+    /// </summary>
+    public static void InitializeFrontEndArgs(string arguments)
+    {
+      try
+      {
+        UnsafeInitializeFrontEndArgs(arguments);
+      }
+      catch (Exception ex)
+      {
+        KillApplication(ex);
+        throw; // (dead code)
+      }
+    }
+
+    #endregion
+
+    #region Unsafe (can throw an exception) implementations of methods called by subject program
+
+    /// <summary>
+    /// Returns the current PPT visiting nesting depth for the current thread.
+    /// </summary>
+    /// <returns>The current PPT visiting nesting depth for the current thread.</returns>
+    [Pure]
+    public static int NestingDepth()
+    {
+      Contract.Ensures(Contract.Result<int>() > 0);
+      int x;
+      threadDepthMap.TryGetValue(Thread.CurrentThread, out x);
+      return x;
+    }
+
+    /// <summary>
+    /// Special version of VisitVariable with different parameter ordering for convenient calling 
+    /// convention compatibility.
+    /// </summary>
+    /// <param name="variable">The object</param>
+    /// <param name="name">The name of the variable</param>
+    /// <param name="typeName">Description of the type</param>
+    private static void UnsafeValueFirstVisitVariable(object variable, string name, string typeName)
+    {
+      // Make the traditional call, rearrange the variables.
+      DoVisit(variable, name, typeName);
+    }
+
+    /// <summary>
+    /// Open the file writer if necessary, then print out the given variable.
+    /// </summary>
+    /// <param name="name">The name of the variable</param>
+    /// <param name="variable">The value of a variable</param>
+    /// <param name="declaredType">The declared type of the variable</param>
+    private static void UnsafeVisitVariable(string name, object variable, string typeName)
+    {
+      // Make the traditional call, nothing special
+      DoVisit(variable, name, typeName);
+    }
+
+    /// <summary>
+    /// Visit all the static variables of the given type.
+    /// </summary>
+    /// <param name="typeName">Assembly-qualified name of the type to visit.</param>
+    private static void UnsafePerformStaticInstrumentation(string typeName)
+    {
+      Contract.Requires(!string.IsNullOrWhiteSpace(typeName));
+      Contract.Requires(NestingDepth() == 1, "Illegal PPT callback from thread in nested call");
+
+      using (var writer = InitializeWriter())
+      {
+        DNFETypeDeclaration typeDecl = typeManager.ConvertAssemblyQualifiedNameToType(typeName);
+
+        foreach (Type type in typeDecl.GetAllTypes)
+        {
+          foreach (FieldInfo staticField in
+            // Pass type in as originating type so we get all the fields.
+            type.GetSortedFields(frontEndArgs.GetStaticAccessOptionsForFieldInspection(type, type)))
+          {
+            string staticFieldName = type.FullName + "." + staticField.Name;
+            if (!typeManager.ShouldIgnoreField(type, staticField) &&
+                !staticFieldsVisitedForCurrentProgramPoint.Contains(staticFieldName))
+            {
+              staticFieldsVisitedForCurrentProgramPoint.Add(staticFieldName);
+              // TODO(#68):
+              // Static fields of generic types cause an exception, so don't visit them
+              object val = type.ContainsGenericParameters ? null : staticField.GetValue(null);
+              VariableModifiers flags = type.ContainsGenericParameters ? VariableModifiers.nonsensical : VariableModifiers.none;
+              ReflectiveVisit(staticFieldName, val,
+                    staticField.FieldType, writer, staticFieldName.Count(c => c == '.'),
+                    type,
+                    fieldFlags: flags);
+            }
+          }
+        }
+      }
+    }
+
+    /// <summary>
+    /// Perform DoVisit, except where the exception is null.
+    /// Null exceptions should actually be treated as non-sensical.
+    /// </summary>
+    /// <param name="exception">An exception to reflectively visit</param>
+    private static void UnsafeVisitException(object exception)
+    {
+      // If the exception is null we actually want to print it as non-sensical.
+      VariableModifiers flags = exception == null ? VariableModifiers.nonsensical : VariableModifiers.none;
+      // Make the traditional call, possibly add the nonsensicalElements flag.
+      // Also, downcast everything to System.Object so we call GetType().
+      // TODO(#15): Allow more inspection of exceptions
+      DoVisit(exception, ExceptionVariableName, ExceptionTypeName, flags);
+    }
+
+    /// <summary>
+    /// Increment the depth count for the current thread. Returns <code>true</code> if the ppt
+    /// should be visit, that is the depth count is 1.
+    /// </summary>
+    /// <returns></returns>
+    private static bool UnsafeIncrementThreadDepth()
+    {
+      return threadDepthMap.AddOrUpdate(Thread.CurrentThread, 1, (t, x) => x + 1) == 1;
+    }
+
+    /// <summary>
+    /// Decrement the depth count for the current thread.
+    /// </summary>
+    private static void UnsafeDecrementThreadDepth()
+    {
+      if (threadDepthMap.AddOrUpdate(Thread.CurrentThread, 0, (t, x) => x - 1) == 0)
+      {
+        int value;
+        threadDepthMap.TryRemove(Thread.CurrentThread, out value);
+        Contract.Assume(value == 0, "Atomicity violation when decrementing thread depth.");
+      }
+    }
+
+    /// <summary>
+    /// Set the invocation nonce for this method by storing it in an appropriate local var
+    /// </summary>
+    /// <returns>The invocation nonce for the method</returns>
+    [System.Diagnostics.CodeAnalysis.SuppressMessage("Microsoft.Usage", "CA1801:ReviewUnusedParameters", MessageId = "programPointName")]
+    private static int UnsafeSetInvocationNonce(string programPointName)
+    {
+      Contract.Requires(!string.IsNullOrWhiteSpace(programPointName));
+      return Interlocked.Increment(ref globalNonce);
+    }
+
+    /// <summary>
+    /// Write the invocation nonce for the current method
+    /// </summary>
+    /// <param name="nonce">Nonce-value to print</param>
+    private static void UnsafeWriteInvocationNonce(int nonce)
+    {
+      Contract.Requires(NestingDepth() == 1, "Illegal PPT callback from thread in nested call");
+
+      using (var writer = InitializeWriter())
+      {
+        writer.WriteLine("this_invocation_nonce");
+        writer.WriteLine(nonce);
+      }
+    }
+
+    /// <summary>
+    /// Write the given program point, sanitizing the name if necessary
+    /// </summary>
+    /// <param name="programPointName">Name of program point to print</param>
+    /// <param name="label">Label used to differentiate the specific program point from other with 
+    /// the same name.</param>
+    private static void UnsafeWriteProgramPoint(string programPointName, string label)
+    {
+      Contract.Requires(NestingDepth() == 1, "Illegal PPT callback from thread in nested call");
+      Contract.Requires(!string.IsNullOrWhiteSpace(programPointName));
+
+      staticFieldsVisitedForCurrentProgramPoint.Clear();
+      variablesVisitedForCurrentProgramPoint.Clear();
+
+      if (frontEndArgs.SampleStart != FrontEndArgs.NoSampleStart)
+      {
+        int oldOccurrences;
+        occurenceCounts.TryGetValue(programPointName, out oldOccurrences);
+        if (oldOccurrences > 0)
+        {
+          // If we've seen less than SampleStart print all.
+          // After we've seen the first SampleStart print 10%.
+          // For each subsequent SampleStart decrease printing by a factor of 10.
+          // TODO(#40): Optimize this computation.
+          SuppressOutput = oldOccurrences % (int)Math.Pow(10, (oldOccurrences / frontEndArgs.SampleStart)) != 0;
+        }
+        occurenceCounts[programPointName] = oldOccurrences + 1;
+      }
+
+      using (var writer = InitializeWriter())
+      {
+        writer.WriteLine();
+        programPointName =
+           DeclarationPrinter.SanitizeProgramPointName(programPointName) + (label ?? String.Empty);
+        writer.WriteLine(programPointName);
+      }
+    }
+
+    /// <summary>
+    /// When the program is run in offline mode, that is with a saved binary, the first time
+    /// the variable visitor is entered we need to determine the name and path of the assembly
+    /// being profiled. This is necessary so the .NET type resolve can locate and load the types in 
+    /// the assembly being profiled.
+    /// </summary>
+    /// <remarks>Called from DNFE_ArgumentStroingMethod</remarks>
+    private static void UnsafeInitializeFrontEndArgs(string arguments)
+    {
+      Contract.Requires(!string.IsNullOrWhiteSpace(arguments));
+      Contract.Ensures(frontEndArgs != null);
+      Contract.Ensures(typeManager != null);
+
+      if (frontEndArgs == null)
+      {
+        frontEndArgs = new FrontEndArgs(arguments.Split());
+        if (frontEndArgs.AutoDetectPure)
+        {
+          frontEndArgs.AddAutoDetectedPureMethods();
+        }
+        typeManager = new TypeManager(frontEndArgs);
+      }
+    }
+
+    #endregion
+
+    /// <summary>
+    /// Common visit function, called by all public interfaces to VariableVisitor.
+    /// </summary>
+    /// <param name="variable">Variable to visit</param>
+    /// <param name="name">Name of the function as specified by the user, or by the object's 
+    /// path</param>
+    /// <param name="typeName">Assembly-qualified name of the object's type as a string</param>
+    /// <param name="flags">Flags providing additional information about the variable.</param>
+    private static void DoVisit(object variable, string name, string typeName,
+        VariableModifiers flags = VariableModifiers.none)
+    {
+
+      Contract.Requires(flags.HasFlag(VariableModifiers.nonsensical).Implies(variable == null));
+      Contract.Requires(!string.IsNullOrWhiteSpace(name));
+      Contract.Requires(!string.IsNullOrWhiteSpace(typeName));
+      Contract.Requires(NestingDepth() == 1, "Illegal PPT callback from thread in nested call");
+      Contract.Ensures(SuppressOutput == false);
+
+      // TODO(#15): Can we pull any fields from exceptions?
+      // Exceptions shouldn't be recursed any further down than the 
+      // variable itself, because we only know that they are an exception.
+      DNFETypeDeclaration typeDecl = typeManager.ConvertAssemblyQualifiedNameToType(typeName);
+
+      using (var writer = InitializeWriter())
+      {
+        foreach (Type type in typeDecl.GetAllTypes)
+        {
+          if (type == null)
+          {
+            writer.WriteLine(name);
+            writer.WriteLine("nonsensical");
+            writer.WriteLine(2);
+            return;
+          }
+
+          int depth = 0;
+          ReflectiveVisit(name, variable, type, writer, depth, type, flags);
+        }
+      }
+    }
+
+    /// <summary>
+    /// Get a datatrace writer. Caller is responsible for closing if necessary.
+    /// Warning suppressed because caller takes responsibility for disposing.
+    /// </summary>
+    [System.Diagnostics.CodeAnalysis.SuppressMessage("Microsoft.Reliability",
+        "CA2000:Dispose objects before losing scope")]
+    private static TextWriter InitializeWriter()
+    {
+      Contract.Ensures(Contract.Result<TextWriter>() != null);
+      Contract.Ensures(frontEndArgs.PrintOutput.Implies(Contract.Result<TextWriter>() == System.Console.Out));
+      Contract.Ensures(SuppressOutput.Implies(Contract.Result<TextWriter>() == TextWriter.Null));
+
+      if (SuppressOutput)
+      {
+        return TextWriter.Null;
+      }
+
+      TextWriter writer;
+      // Append to the file since we are writing one object at a time
+      if (frontEndArgs.PrintOutput)
+      {
+        writer = System.Console.Out;
+      }
+      else
+      {
+        string dirName = Path.GetDirectoryName(Path.GetFullPath(frontEndArgs.OutputLocation));
+        if (!Directory.Exists(dirName))
+        {
+          Directory.CreateDirectory(dirName);
+        }
+        writer = new StreamWriter(frontEndArgs.OutputLocation, true);
+      }
+
+      if (frontEndArgs.ForceUnixNewLine)
+      {
+        // Force UNIX new-line convention
+        writer.NewLine = "\n";
+      }
+
+      return writer;
+    }
+
+    private static void LoadTypeManagerFromDisk()
+    {
+      Contract.Requires(TypeManager == null);
+      Contract.Ensures(TypeManager != null);
+
+      IFormatter formatter = new BinaryFormatter();
+      Stream stream = new FileStream(
+          Assembly.GetExecutingAssembly().Location + TypeManagerFileExtension,
+          FileMode.Open, FileAccess.Read, FileShare.Read);
+
+      using (stream)
+      {
+        TypeManager = (TypeManager)formatter.Deserialize(stream);
+      }
+    }
+    #region Reflective Visitor and helper methods
+
+    /// <summary>
+    /// Print the 3 line (name, value, mod bit) triple for the given variable and all its 
+    /// children.
+    /// </summary>
+    /// <param name="name">Name of the variable to print</param>
+    /// <param name="obj">The variable to print</param>
+    /// <param name="type">The declared type of the variable</param>
+    /// <param name="writer">The writer to use to print</param>
+    /// <param name="depth">The current call depth</param>
+    /// <param name="fieldFlags">Flags indicating special printing</param>
+    private static void ReflectiveVisit(string name, object obj, Type type,
+        TextWriter writer, int depth, Type originatingType,
+        VariableModifiers fieldFlags = VariableModifiers.none)
+    {
+      Contract.Requires(fieldFlags.HasFlag(VariableModifiers.nonsensical).Implies(obj == null));
+      Contract.Requires(type != null);
+      Contract.Requires(writer != null);
+      Contract.Requires(depth >= 0);
+
+      if (PerformEarlyExitChecks(name, depth))
+      {
+        return;
+      }
+
+      PrintSimpleVisitFields(name, obj, type, writer, fieldFlags);
+
+      // Don't visit the fields of variables with certain flags.
+      if (fieldFlags.HasFlag(VariableModifiers.to_string) ||
+          fieldFlags.HasFlag(VariableModifiers.classname))
+      {
+        return;
+      }
+
+      if (typeManager.IsListImplementer(type))
+      {
+        ProcessVariableAsList(name, obj, type, writer, depth, originatingType);
+      }
+      else if (typeManager.IsFSharpListImplementer(type))
+      {
+        object[] result = obj == null ? null : TypeManager.ConvertFSharpListToCSharpArray(obj);
+
+        ProcessVariableAsList(name, result, result == null ? null : result.GetType(),
+            writer, depth, originatingType);
+      }
+      else if (typeManager.IsSet(type) || typeManager.IsFSharpSet(type))
+      {
+        IEnumerable set = (IEnumerable)obj;
+        // A set can have only one generic argument -- the element type
+        Type setElementType = type.GetGenericArguments()[0];
+        // We don't statically know the element type or array length so create a temporary list
+        // that can take objects of any type and have any length. Then create an array of the
+        // proper length and type and hand that off.
+        IList result = new ArrayList();
+        if (set != null)
+        {
+          foreach (object item in set)
+          {
+            result.Add(item);
+          }
+        }
+        Array convertedList = Array.CreateInstance(setElementType, result.Count);
+        result.CopyTo(convertedList, 0);
+        ProcessVariableAsList(name, convertedList, convertedList.GetType(), writer, depth,
+          originatingType);
+      }
+      else if (typeManager.IsDictionary(type))
+      {
+        List<DictionaryEntry> entries = new List<DictionaryEntry>();
+        if (obj != null)
+        {
+          IDictionary dict = (IDictionary)obj;
+          foreach (DictionaryEntry entry in dict)
+          {
+            entries.Add(entry);
+          }
+        }
+
+        ProcessVariableAsList(name, entries, entries.GetType(), writer, depth, originatingType);
+      }
+      else if (typeManager.IsFSharpMap(type))
+      {
+        ArrayList entries = new ArrayList();
+        if (obj != null)
+        {
+          foreach (var item in (IEnumerable)obj)
+          {
+            entries.Add(item);
+          }
+        }
+        ProcessVariableAsList(name, entries, entries.GetType(), writer, depth, originatingType);
+      }
+      else
+      {
+        PerformNonListInspection(name, obj, type, writer, depth, fieldFlags, originatingType);
+      }
+    }
+
+    /// <summary>
+    /// Perform full inspection for non list variables, printing necessary
+    /// values to the given writer. Includes children if any, and toString
+    /// or HashCode calls.
+    /// </summary>
+    private static void PerformNonListInspection(string name, object obj,
+      Type type, TextWriter writer, int depth, VariableModifiers fieldFlags, Type originatingType)
+    {
+      if (obj == null)
+      {
+        fieldFlags |= VariableModifiers.nonsensical;
+      }
+
+      PrintFieldValues(name, obj, type, writer, depth, fieldFlags, originatingType);
+
+      if (!type.IsSealed)
+      {
+        object xType = (obj == null ? null : obj.GetType());
+        ReflectiveVisit(name + '.' + DeclarationPrinter.GetTypeMethodCall, xType,
+            TypeManager.TypeType, writer, depth + 1, originatingType,
+            (obj == null ? VariableModifiers.nonsensical : VariableModifiers.none)
+            | VariableModifiers.classname);
+      }
+
+      if (type == TypeManager.StringType)
+      {
+        object xString = (obj == null ? null : obj.ToString());
+        ReflectiveVisit(name + '.' + DeclarationPrinter.ToStringMethodCall, xString,
+            TypeManager.StringType, writer, depth + 1, originatingType,
+            fieldFlags | VariableModifiers.to_string);
+      }
+
+      if (!SuppressOutput)
+      {
+        foreach (var item in typeManager.GetPureMethodsForType(type, originatingType))
+        {
+          ReflectiveVisit(name + '.' + DeclarationPrinter.SanitizePropertyName(item.Name),
+              (obj == null ? null : GetMethodValue(obj, item, item.Name)), item.ReturnType, writer,
+              depth + 1, originatingType, fieldFlags: fieldFlags);
+        }
+      }
+
+      // Don't look at linked-lists of synthetic variables to prevent children from also printing
+      // linked-lists, when they are really just deeper levels of the current linked list.
+      if ((fieldFlags & VariableModifiers.ignore_linked_list) == 0 &&
+          frontEndArgs.LinkedLists && typeManager.IsLinkedListImplementer(type))
+      {
+        FieldInfo linkedListField = TypeManager.FindLinkedListField(type);
+        // Synthetic list of the sequence of linked list values
+        IList<object> expandedList = new List<object>();
+        Object curr = obj;
+        while (curr != null)
+        {
+          expandedList.Add(curr);
+          curr = GetFieldValue(curr, linkedListField, linkedListField.Name);
+        }
+        ListReflectiveVisit(name + "[..]", (IList)expandedList, type, writer, depth,
+            originatingType, fieldFlags);
+      }
+    }
+
+    /// <summary>
+    /// Print the values of the variable's instance and static fields.
+    /// </summary>
+    /// <param name="name">Name of the variable</param>
+    /// <param name="obj">Value of the variable</param>
+    /// <param name="type">Type of the variable</param>
+    /// <param name="writer">Writer to use when printing</param>
+    /// <param name="depth">Depth of the variable</param>
+    /// <param name="fieldFlags">Flags describing the current variable</param>
+    private static void PrintFieldValues(string name, object obj, Type type,
+      TextWriter writer, int depth, VariableModifiers fieldFlags, Type originatingType)
+    {
+      Contract.Requires(!string.IsNullOrWhiteSpace(name));
+      Contract.Requires(type != null);
+      Contract.Requires(writer != null);
+      Contract.Requires(depth >= 0);
+
+      foreach (FieldInfo field in
+          type.GetSortedFields(frontEndArgs.GetInstanceAccessOptionsForFieldInspection(
+            type, originatingType)))
+      {
+        if (!typeManager.ShouldIgnoreField(type, field))
+        {
+          ReflectiveVisit(name + "." + field.Name, GetFieldValue(obj, field, field.Name),
+              field.FieldType, writer, depth + 1, originatingType,
+              fieldFlags | VariableModifiers.ignore_linked_list);
+        }
+      }
+
+      foreach (FieldInfo staticField in
+          type.GetSortedFields(frontEndArgs.GetStaticAccessOptionsForFieldInspection(
+              type, originatingType)))
+      {
+        string staticFieldName = type.FullName + "." + staticField.Name;
+        if (!typeManager.ShouldIgnoreField(type, staticField) &&
+            !staticFieldsVisitedForCurrentProgramPoint.Contains(staticFieldName))
+        {
+          staticFieldsVisitedForCurrentProgramPoint.Add(staticFieldName);
+          ReflectiveVisit(staticFieldName, GetFieldValue(obj, staticField, staticField.Name),
+                staticField.FieldType, writer, staticFieldName.Count(c => c == '.'),
+                originatingType, fieldFlags | VariableModifiers.ignore_linked_list);
+        }
+      }
+    }
+
+    /// <summary>
+    /// Print simple fields of the object (e.g. name, type, etc.). Specifically excludes
+    /// printing of the object's fields.
+    /// </summary>
+    /// <param name="name">Name of the variables</param>
+    /// <param name="obj">Variable's value</param>
+    /// <param name="type">Type of the variable</param>
+    /// <param name="writer">Writer used to print the variable</param>
+    /// <param name="fieldFlags">Flags for the field, if any</param>
+    private static void PrintSimpleVisitFields(string name, object obj, Type type,
+      TextWriter writer, VariableModifiers fieldFlags)
+    {
+      Contract.Requires(!string.IsNullOrWhiteSpace(name));
+      Contract.Requires(type != null);
+      Contract.Requires(writer != null);
+
+      // Print variable's name.
+      writer.WriteLine(name);
+
+      // Print variable's value.
+      writer.WriteLine(GetVariableValue(obj, type, fieldFlags));
+
+      // Print variable's modified bit.
+      // Stub implementation, always print safe value.
+      if (fieldFlags.HasFlag(VariableModifiers.nonsensical))
+      {
+        writer.WriteLine(NonsensicalModifiedBit);
+      }
+      else
+      {
+        writer.WriteLine(SafeModifiedBit);
+      }
+    }
+
+    /// <summary>
+    /// Checks whether the front end should exit early due to already visiting the variable,
+    /// for exceeding depth, or for user-suppressed variables. Updates the list of variables
+    /// visited for this program point to include this one.
+    /// </summary>
+    /// <param name="name">Name of the variable to be potentially instrumented</param>
+    /// <param name="depth">Nesting depth of the variable</param>
+    /// <returns>True if the variable should be skipped, otherwise false</returns>
+    private static bool PerformEarlyExitChecks(string name, int depth)
+    {
+      if (variablesVisitedForCurrentProgramPoint.Contains(name))
+      {
+        return true;
+      }
+      variablesVisitedForCurrentProgramPoint.Add(name);
+      return depth > frontEndArgs.MaxNestingDepth || !frontEndArgs.ShouldPrintVariable(name);
+    }
+
+    /// <summary>
+    /// Process the given variable of list type, calling GetType if necessary and visiting 
+    /// the children elements.
+    /// </summary>
+    /// <param name="name">Name of the variable</param>
+    /// <param name="obj">List being visited</param>
+    /// <param name="type">Type of the list</param>
+    /// <param name="writer">Writer to output to</param>
+    /// <param name="depth">Depth of the list variable</param>
+    /// <param name="flags">Field flags for the list variable</param>
+    private static void ProcessVariableAsList(string name, object obj, Type type,
+        TextWriter writer, int depth, Type originatingType,
+        VariableModifiers flags = VariableModifiers.none)
+    {
+      Contract.Requires(!string.IsNullOrWhiteSpace(name));
+      Contract.Requires(type != null);
+      Contract.Requires(writer != null);
+      Contract.Requires(obj == null || obj is IList, "Can't list reflective visit something that isn't a list");
+
+      // Call GetType() on the list if necessary.
+      Type elementType = TypeManager.GetListElementType(type);
+      if (!elementType.IsSealed)
+      {
+        ReflectiveVisit(name + "." + DeclarationPrinter.GetTypeMethodCall, type,
+            TypeManager.TypeType, writer, depth + 1, originatingType,
+            VariableModifiers.classname);
+      }
+      // Now visit each element.
+      // Element inspection is at the same depth as the list.
+      // null lists won't cast but we don't want to throw an exception for that
+      ListReflectiveVisit(name + "[..]", (IList)obj, elementType, writer,
+          depth, originatingType, flags);
+
+    }
+
+    /// <summary>
+    /// Print the 3 line (name, array, mod bit) triple, traversing list, printing each value,
+    /// and the child calls for each value
+    /// </summary>
+    /// <param name="name">The name of the list to print</param>
+    /// <param name="list">The list to print</param>
+    /// <param name="elementType">The type of the list's elements</param>
+    /// <param name="writer">The writer to write with</param>
+    /// <param name="depth">The depth of the current visitation</param>
+    /// <param name="flags">The flags for the list, if any</param>
+    /// <param name="nonsensicalElements">If any elements are non-sensical, an array 
+    /// indicating which ones are</param>
+    private static void ListReflectiveVisit(string name, IList list, Type elementType,
+        TextWriter writer, int depth, Type originatingType,
+        VariableModifiers flags = VariableModifiers.none,
+        bool[] nonsensicalElements = null)
+    {
+      Contract.Requires(!string.IsNullOrWhiteSpace(name));
+      Contract.Requires(writer != null);
+      Contract.Requires(depth >= 0); // TWS: why shouldn't this be >= 1?
+      Contract.Requires(nonsensicalElements == null || nonsensicalElements.Length == list.Count);
+
+      if (depth > frontEndArgs.MaxNestingDepth || !frontEndArgs.ShouldPrintVariable(name))
+      {
+        return;
+      }
+
+      // We might not know the type, e.g. for non-generic ArrayList
+      elementType = elementType ?? TypeManager.ObjectType;
+
+      // Don't inspect fields on some calls.
+      bool simplePrint = flags.HasFlag(VariableModifiers.to_string) ||
+           flags.HasFlag(VariableModifiers.classname);
+
+      // Write name of the list, which possibly is its path.
+      writer.WriteLine(name);
+
+      // If a reference to a list is null the reference is nonsensical.
+      if (list == null)
+      {
+        flags |= VariableModifiers.nonsensical;
+        // Write nonsensical
+        writer.WriteLine(GetVariableValue(list, elementType, flags));
+        // Write the mod bit
+        writer.WriteLine(NonsensicalModifiedBit);
+      }
+      else
+      {
+        // Write the values of each element in the list, space separated, on a single line in 
+        // brackets.
+        StringBuilder builder = new StringBuilder();
+        builder.Append("[");
+        for (int i = 0; i < list.Count; i++)
+        {
+          VariableModifiers elementFlags = VariableModifiers.none;
+          if (nonsensicalElements != null && nonsensicalElements[i])
+          {
+            elementFlags = VariableModifiers.nonsensical;
+          }
+          builder.Append(GetVariableValue(list[i], elementType, flags | elementFlags) + " ");
+        }
+
+        // Strip off the trailing space before adding the ], only if we ever added a space
+        if (builder.Length > 1)
+        {
+          builder.Remove(builder.Length - 1, 1);
+        }
+        builder.Append("]");
+        writer.WriteLine(builder);
+
+        // Write mod bit. Dummy implementation; always writes safe value.
+        writer.WriteLine(SafeModifiedBit);
+      }
+
+      if (simplePrint)
+      {
+        return;
+      }
+
+      if (typeManager.IsListImplementer(elementType))
+      {
+        // Daikon can't handle nested arrays. Just skip silently.
+        return;
+      }
+      else if (typeManager.IsFSharpListImplementer(elementType))
+      {
+        // Daikon can't handle nested lists. Skip silently.
+        return;
+      }
+
+      if (list == null)
+      {
+        // If the list was null then we can't visit the children, just print nonsensical for them.
+        VisitNullListChildren(name, elementType, writer, depth, originatingType);
+      }
+      else
+      {
+        nonsensicalElements = nonsensicalElements ?? new bool[list.Count];
+        VisitListChildren(name, list, elementType, writer, depth, nonsensicalElements, originatingType);
+      }
+    }
+
+    /// <summary>
+    /// Visit all children of a <code>null</code> list. Prints <code>nonsensical</code> for each variable value.
+    /// </summary>
+    /// <param name="name">name of the null list</param>
+    /// <param name="elementType">Type of the elements that would be in the list</param>
+    /// <param name="writer">Writer to write the results of the visit using to</param>
+    /// <param name="depth">Current nesting depth</param>
+    private static void VisitNullListChildren(string name, Type elementType,
+        TextWriter writer, int depth, Type originatingType)
+    {
+      Contract.Requires(!string.IsNullOrWhiteSpace(name));
+      Contract.Requires(writer != null);
+      Contract.Requires(depth >= 0); // TWS: why shouldn't this be >= 1?
+
+      foreach (FieldInfo field in
+          elementType.GetSortedFields(frontEndArgs.GetInstanceAccessOptionsForFieldInspection(
+              elementType, originatingType)))
+      {
+        if (!typeManager.ShouldIgnoreField(elementType, field))
+        {
+          ListReflectiveVisit(name + "." + field.Name, null,
+            field.FieldType, writer, depth + 1, originatingType);
+        }
+      }
+
+      foreach (FieldInfo staticElementField in
+          elementType.GetSortedFields(frontEndArgs.GetStaticAccessOptionsForFieldInspection(
+              elementType, originatingType)))
+      {
+        string staticFieldName = elementType.FullName + "." + staticElementField.Name;
+        if (!typeManager.ShouldIgnoreField(elementType, staticElementField) &&
+            !staticFieldsVisitedForCurrentProgramPoint.Contains(staticFieldName))
+        {
+          staticFieldsVisitedForCurrentProgramPoint.Add(staticFieldName);
+          ListReflectiveVisit(staticFieldName, null, staticElementField.FieldType, writer,
+              staticFieldName.Count(c => c == '.'), originatingType);
+        }
+      }
+
+      if (!elementType.IsSealed)
+      {
+        ListReflectiveVisit(name + "." + DeclarationPrinter.GetTypeMethodCall, null,
+            TypeManager.TypeType, writer, depth + 1, originatingType,
+            VariableModifiers.classname);
+      }
+
+      if (elementType == TypeManager.StringType)
+      {
+        ListReflectiveVisit(name + "." + DeclarationPrinter.ToStringMethodCall, null,
+            TypeManager.StringType, writer, depth + 1, originatingType,
+            VariableModifiers.to_string);
+      }
+
+      foreach (var pureMethod in typeManager.GetPureMethodsForType(elementType, originatingType))
+      {
+        string pureMethodName = DeclarationPrinter.SanitizePropertyName(pureMethod.Name);
+        ListReflectiveVisit(name + "." + pureMethodName, null,
+          pureMethod.ReturnType, writer, depth + 1, originatingType);
+      }
+    }
+
+    /// <summary>
+    /// Visit the children of a non-null array, printing the value of each element's children.
+    /// </summary>
+    /// <param name="list">The list whose children to visit</param>
+    /// <param name="nonsensicalElements">Indicator of which elements in the list are 
+    /// nonsensical</param>
+    /// <param name="name">name of the null array</param>
+    /// <param name="elementType">Type of the elements that would be in the list</param>
+    /// <param name="writer">Writer to write the results of the visit using to</param>
+    /// <param name="depth">Current nesting depth</param>
+    private static void VisitListChildren(string name, IList list, Type elementType,
+        TextWriter writer, int depth, bool[] nonsensicalElements, Type originatingType)
+    {
+      Contract.Requires(list != null, "Cannot visit children of null list");
+      Contract.Requires(list.Count == nonsensicalElements.Length, "Length mismatch between list length and non-sensical array");
+      Contract.Requires(depth >= 0);
+      Contract.Requires(writer != null);
+
+      foreach (FieldInfo elementField in
+          elementType.GetSortedFields(frontEndArgs.GetInstanceAccessOptionsForFieldInspection(
+              elementType, originatingType)))
+      {
+        if (!typeManager.ShouldIgnoreField(elementType, elementField))
+        {
+          VisitListField(name, list, elementType, writer, depth, nonsensicalElements, elementField,
+              originatingType);
+        }
+      }
+
+      // Static fields will have the same value for every element so just visit them once
+      foreach (FieldInfo elementField in
+          elementType.GetSortedFields(frontEndArgs.GetStaticAccessOptionsForFieldInspection(
+              elementType, originatingType)))
+      {
+        string staticFieldName = elementType.FullName + "." + elementField.Name;
+        if (!typeManager.ShouldIgnoreField(elementType, elementField) &&
+            !staticFieldsVisitedForCurrentProgramPoint.Contains(staticFieldName))
+        {
+          staticFieldsVisitedForCurrentProgramPoint.Add(staticFieldName);
+          ReflectiveVisit(staticFieldName, elementField.GetValue(null),
+              elementField.FieldType, writer, staticFieldName.Count(c => c == '.'),
+              originatingType);
+        }
+      }
+
+      if (!elementType.IsSealed)
+      {
+        Type[] typeArray = new Type[list.Count];
+        bool[] typeNonsensical = new bool[list.Count];
+        for (int i = 0; i < list.Count; i++)
+        {
+          typeNonsensical[i] = nonsensicalElements[i] || list[i] == null;
+          typeArray[i] = typeNonsensical[i] ? null : list[i].GetType();
+        }
+        ListReflectiveVisit(name + "." + DeclarationPrinter.GetTypeMethodCall, typeArray,
+            TypeManager.TypeType, writer, depth + 1, originatingType, VariableModifiers.classname,
+            nonsensicalElements: typeNonsensical);
+      }
+
+      if (elementType == TypeManager.StringType)
+      {
+        string[] stringArray = new string[list.Count];
+        bool[] stringNonsensical = new bool[list.Count];
+        for (int i = 0; i < list.Count; i++)
+        {
+          stringNonsensical[i] = nonsensicalElements[i] || list[i] == null;
+          stringArray[i] = stringNonsensical[i] ? null : list[i].ToString();
+        }
+        ListReflectiveVisit(name + "." + DeclarationPrinter.ToStringMethodCall, stringArray,
+            TypeManager.StringType, writer, depth + 1, originatingType, VariableModifiers.to_string,
+            nonsensicalElements: stringNonsensical);
+      }
+
+      foreach (var pureMethod in typeManager.GetPureMethodsForType(elementType, originatingType))
+      {
+        string pureMethodName = DeclarationPrinter.SanitizePropertyName(pureMethod.Name);
+
+        bool[] pureNonsensical = new bool[list.Count];
+        object[] pureMethodResults = new object[list.Count];
+
+        for (int i = 0; i < list.Count; i++)
+        {
+          pureNonsensical[i] = nonsensicalElements[i] || list[i] == null;
+          pureMethodResults[i] = pureNonsensical[i] ? null : GetMethodValue(list[i], pureMethod, pureMethod.Name);
+        }
+        ListReflectiveVisit(name + "." + pureMethodName, pureMethodResults,
+          pureMethod.ReturnType, writer, depth + 1, originatingType,
+          nonsensicalElements: pureNonsensical);
+      }
+    }
+
+    /// <summary>
+    /// Visit a given field for each element of a given list.
+    /// </summary>
+    /// <param name="name">Name of the list variable</param>
+    /// <param name="list">The actual list variable</param>
+    /// <param name="elementType">The type of the element of the list</param>
+    /// <param name="writer">The writer used to print the visitation results</param>
+    /// <param name="depth">The depth the fields will be printed at</param>
+    /// <param name="nonsensicalElements">An array indicating corresponding 
+    /// locations in the list containing non-sensical elements</param>
+    /// <param name="elementField">The field to be inspected</param>
+    private static void VisitListField(string name, IList list, Type elementType, TextWriter writer,
+        int depth, bool[] nonsensicalElements, FieldInfo elementField, Type originatingType)
+    {
+      Contract.Requires(list != null, "Cannot visit children of null list");
+      Contract.Requires(list.Count == nonsensicalElements.Length, "Length mismatch between list length and non-sensical array");
+      Contract.Requires(depth >= 0);
+      Contract.Requires(writer != null);
+
+      // If we have a non-null list then build an array comprising the calls on each 
+      // element. The array must be object type so it can take any children.
+      Array childArray = Array.CreateInstance(TypeManager.ObjectType, list.Count);
+      for (int i = 0; i < list.Count; i++)
+      {
+        childArray.SetValue(GetFieldValue(list[i], elementField, elementField.Name), i);
+        nonsensicalElements[i] = (list[i] == null);
+      }
+      ListReflectiveVisit(name + "." + elementField.Name, childArray,
+          elementField.FieldType, writer, depth + 1, originatingType,
+          nonsensicalElements: nonsensicalElements);
+    }
+
+    /// <summary>
+    /// Returns the hashcode for a value, using reference-based hashcode for reference types and a 
+    /// value-based hashcode for value types.
+    /// </summary>
+    /// <param name="x">the value</param>
+    /// <param name="type">the type to use when determining how to print</param>
+    /// <returns>the hashcode for the value</returns>
+    private static string GetHashCode(object x, Type type)
+    {
+      Contract.Requires(type != null);
+      Contract.Ensures(!string.IsNullOrWhiteSpace(Contract.Result<string>()));
+
+      if (type.IsValueType ||
+          (x.GetType().IsValueType && type.IsGenericParameter)) // assume that the generic parameter enforces a value type
+      {
+        // Use a value-based hashcode for value types
+        Contract.Assert(x.GetType().IsValueType,
+            "Runtime value is not a value type. Runtime Type: " + x.GetType().ToString() + " Declared: " + type.Name);
+        return x.GetHashCode().ToString(CultureInfo.InvariantCulture);
+      }
+      else
+      {
+        if (!x.GetType().IsValueType)
+        {
+          // Use a reference-based hashcode for reference types
+          return RuntimeHelpers.GetHashCode(x).ToString(CultureInfo.InvariantCulture);
+        }
+        else
+        {
+          // Assume there's a type mismatch because we didn't have enough information.
+          Contract.Assert(type.Equals(typeof(object)),
+               "Runtime value is not a reference type. Runtime Type: " + x.GetType().ToString() + " Declared: " + type.Name);
+          // Use the value's hashcode and hope it does something reasonable.
+          return x.GetHashCode().ToString(CultureInfo.InvariantCulture);
+        }
+      }
+    }
+
+    /// <summary>
+    /// Generate a string representation of the value of variable, based on its type.
+    /// </summary>
+    /// <param name="variable">The object to print</param>
+    /// <param name="type">The type to be used when determining how to print</param>
+    /// <param name="flags">Any flags for the variable</param>
+    /// <returns>String containing a daikon-valid representation of the variable's value</returns>
+    private static string GetVariableValue(object x, Type type, VariableModifiers flags)
+    {
+      Contract.Requires(type != null);
+
+      if (flags.HasFlag(VariableModifiers.nonsensical))
+      {
+        return "nonsensical";
+      }
+      else if (x == null)
+      {
+        return "null";
+      }
+      else if (type.IsEnum)
+      {
+        if (frontEndArgs.EnumUnderlyingValues)
+        {
+          return Convert.ChangeType(x, Enum.GetUnderlyingType(type), CultureInfo.InvariantCulture).ToString();
+        }
+        else
+        {
+          // Type is an enum, print out it's hash. Since were using a hashcode rep-type, we need to make sure the
+          // hashcode is non-zero.
+          SuppressOutput = true;
+          int hash = type.GetHashCode() + x.GetHashCode();
+          hash = hash == 0 ? hash + 1 : hash;
+          string enumHash = hash.ToString(CultureInfo.InvariantCulture);
+          SuppressOutput = false;
+          return enumHash;
+        }
+      }
+      else if (flags.HasFlag(VariableModifiers.classname) ||
+          flags.HasFlag(VariableModifiers.to_string))
+      {
+        return PrepareString(x.ToString());
+      }
+      else if (type.IsValueType)
+      {
+        if (type == TypeManager.BooleanType)
+        {
+          return ((bool)x) ? "true" : "false";
+        }
+        else if (type == TypeManager.CharType)
+        {
+          return ((int)(char)x).ToString(CultureInfo.InvariantCulture);
+        }
+        else if (TypeManager.IsAnyNumericType(type))
+        {
+          return x.ToString();
+        }
+      }
+
+      // Type is either an object or a user-defined struct, print out its hashcode.
+      SuppressOutput = true;
+      string hashcode = GetHashCode(x, type);
+      SuppressOutput = false;
+      return hashcode;
+
+    }
+
+    /// <summary>
+    /// Reflectively get the value in fieldName from obj, null if obj is null.
+    /// </summary>
+    /// <param name="obj">Object to inspect</param>
+    /// <param name="field">Field to get the value of</param>
+    /// <param name="fieldName">Name of the field whose value to get</param>
+    /// <returns>Value of the given field of obj, or null if obj was null
+    /// </returns>
+    private static object GetFieldValue(object obj, FieldInfo field, string fieldName)
+    {
+      Contract.Requires(field != null);
+      Contract.Requires(!string.IsNullOrWhiteSpace(fieldName));
+      Contract.Ensures((obj == null).Implies(Contract.Result<object>() == null));
+
+      // TODO(#60): Duplicative with GetVariableValue code
+      if (obj == null)
+      {
+        return null;
+      }
+
+      FieldInfo runtimeField;
+      Type currentType = obj.GetType();
+
+      // Ensure we are at the declared type, and not possibly a subtype.
+      while ((currentType.Name != null) && (currentType.Name != field.DeclaringType.Name))
+      {
+        currentType = currentType.BaseType;
+      }
+
+      // Climb the supertypes as necessary to get the desired field.
+      do
+      {
+        runtimeField = currentType.GetField(fieldName,
+            BindingFlags.Public | BindingFlags.NonPublic |
+            BindingFlags.Static | BindingFlags.Instance);
+        currentType = currentType.BaseType;
+      } while (runtimeField == null && currentType != null);
+
+      Contract.Assert(runtimeField != null, "Field " + fieldName + " not found in type or supertypes");
+      return runtimeField.GetValue(obj);
+    }
+
+    /// <summary>
+    /// Get the result returned by invoking the given method on the given object.
+    /// </summary>
+    /// <param name="obj">Object to invoke the method on</param>
+    /// <param name="method">Method to invoke</param>
+    /// <param name="methodName">Name of the method to invoke</param>
+    /// <returns>Result returned by the invoked function</returns>
+    /// Warning suppressed because we purposefully want to catch all exception types and continue
+    /// normally.
+    [System.Diagnostics.CodeAnalysis.SuppressMessage("Microsoft.Design", "CA1031:DoNotCatchGeneralExceptionTypes")]
+    private static object GetMethodValue(object obj, MethodInfo method, string methodName)
+    {
+      Contract.Requires(obj != null);
+      Contract.Requires(method != null);
+      Contract.Requires(!string.IsNullOrWhiteSpace(methodName));
+
+      MethodInfo runtimeMethod;
+      Type currentType = obj.GetType();
+
+      // Ensure we are at the declared type, and not possibly a subtype
+      while ((currentType.Name != null) && (currentType.Name != method.DeclaringType.Name))
+      {
+        currentType = currentType.BaseType;
+      }
+
+      Contract.Assume(currentType != null,
+          "Reached top when locating declaring type for method " + methodName + " (instance type: " + obj.GetType().Name + ")");
+
+      // Climb the supertypes as necessary to get the desired field
+      do
+      {
+        runtimeMethod = currentType.GetMethod(methodName,
+            BindingFlags.Public | BindingFlags.NonPublic
+          | BindingFlags.Static | BindingFlags.Instance);
+        currentType = currentType.BaseType;
+      } while (runtimeMethod == null && currentType != null);
+
+      Contract.Assume(runtimeMethod != null,
+          "Method " + methodName + " not found in type or supertypes");
+
+      object val;
+      SuppressOutput = true;
+      try
+      {
+        val = runtimeMethod.Invoke(obj, null);
+      }
+      catch
+      {
+        Console.WriteLine("Error invoking " + runtimeMethod.Name + " on type " + obj.GetType().Name);
+        val = "nonsensical";
+      }
+      finally
+      {
+        SuppressOutput = false;
+      }
+      return val;
+
+    }
+
+    /// <summary>
+    /// Prepare the given string for printing to Daikon format.
+    /// </summary>
+    /// <param name="programPointName">Value of the string to prepare</param>
+    /// <returns>String that can be output to a daikon datatrace file</returns>
+    [Pure]
+    private static string PrepareString(String str)
+    {
+      Contract.Requires(str != null);
+
+      // Escape internal quotes, backslashes, newlines, and carriage returns.
+      str = str.Replace("\\", "\\\\");
+      str = str.Replace("\"", "\\\"");
+      str = str.Replace("\n", "\\n");
+      str = str.Replace("\r", "\\r");
+
+      // Add quotes before and after string contents.
+      StringBuilder builder = new StringBuilder();
+      builder.Append("\"");
+      builder.Append(str);
+      builder.Append("\"");
+      return builder.ToString();
+    }
+
+    #endregion
+  }
+}